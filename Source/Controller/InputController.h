--- conflicted
+++ resolved
@@ -134,13 +134,8 @@
             inline MoveVerticesTool& moveVerticesTool() const {
                 return *m_moveVerticesTool;
             }
-<<<<<<< HEAD
-
-            void toggleMoveVerticesTool();
-=======
             
             void toggleMoveVerticesTool(size_t changeCount = 0);
->>>>>>> 46cf4b8d
             bool moveVerticesToolActive();
 
             void toggleRotateObjectsTool();
