--- conflicted
+++ resolved
@@ -54,7 +54,6 @@
         }
 
         void AboutDialog::createGui() {
-<<<<<<< HEAD
             const QString creditsString = tr("github.com/kduske/TrenchBroom\n\n"
                                              "<b>Developers</b>\n"
                                              "Kristian Duske\n"
@@ -81,6 +80,7 @@
                                              "GLEW (OpenGL extension library)\n"
                                              "tinyxml2 (XML parsing library)\n"
                                              "miniz (Archive library)\n"
+                                             "optional-lite (C++ library)\n"
                                              "Google Test (C++ testing framework)\n"
                                              "Google Mock (C++ mocking framework)\n"
                                              "StackWalker (C++ stack trace analyzer)\n"
@@ -102,80 +102,6 @@
             outerSizer->addWidget(creditsText);
             outerSizer->addSpacing(50);
             setLayout(outerSizer);
-=======
-            setWindowIcon(this);
-
-            AppInfoPanel* infoPanel = new AppInfoPanel(this);
-
-            wxStaticText* creditsText = new wxStaticText(this, wxID_ANY, "");
-            creditsText->SetLabelMarkup("github.com/kduske/TrenchBroom\n\n"
-                                        "<b>Developers</b>\n"
-                                        "Kristian Duske\n"
-                                        "Eric Wasylishen\n\n"
-                                        "<b>Contributors</b>\n"
-                                        "Corey Jones (Documentation)\n"
-                                        "Philipp Nahratow (Bug fixes, Linux builds)\n"
-                                        "rebb (Shaders, bug fixes)\n"
-                                        "chronicol (Documentation)\n"
-                                        "bazhenovc (FreeImage texture loading)\n"
-                                        "Scampie (Documentation)\n"
-                                        "mittorn (Partial Half-Life support)\n"
-                                        "Matthew Borkowski (CSG merging enhancements)\n"
-                                        "Rohit Nirmal (Bug fixes)\n"
-                                        "negke (FGD files)\n"
-                                        "Jonathan Linat (Documentation)\n"
-                                        "Yuki Raven (Font size preference)\n"
-                                        "mankeli (Bug fixes)\n"
-                                        "Jonas Lund (Bug fixes)\n\n"
-                                        "<b>3rd Party Libraries, Tools and Assets</b>\n"
-                                        "wxWidgets (Cross platform GUI library)\n"
-                                        "FreeType (Font rendering library)\n"
-                                        "FreeImage (Image loading & manipulation library)\n"
-                                        "GLEW (OpenGL extension library)\n"
-                                        "tinyxml2 (XML parsing library)\n"
-                                        "miniz (Archive library)\n"
-                                        "optional-lite (C++ library)\n"
-                                        "Google Test (C++ testing framework)\n"
-                                        "Google Mock (C++ mocking framework)\n"
-                                        "StackWalker (C++ stack trace analyzer)\n"
-                                        "CMake (Cross platform build manager)\n"
-                                        "Pandoc (Universal document converter)\n"
-                                        "Source Sans Pro (Font)\n");
-
-            wxSizer* outerSizer = new wxBoxSizer(wxHORIZONTAL);
-            outerSizer->AddSpacer(50);
-            outerSizer->Add(infoPanel, 0, wxALIGN_CENTER | wxBOTTOM, 20);
-            outerSizer->AddSpacer(50);
-            outerSizer->Add(creditsText, 1, wxEXPAND | wxTOP | wxBOTTOM, 20);
-            outerSizer->AddSpacer(50);
-
-            SetSizerAndFit(outerSizer);
-
-            wxAcceleratorEntry entries[1];
-            entries[0] = wxAcceleratorEntry(wxACCEL_NORMAL, WXK_ESCAPE, wxID_CANCEL);
-            SetAcceleratorTable(wxAcceleratorTable(1, entries));
-
-            Bind(wxEVT_MENU, &AboutDialog::OnCancel, this, wxID_CANCEL);
-            Bind(wxEVT_CLOSE_WINDOW, &AboutDialog::OnClose, this);
-        }
-
-        wxStaticText* AboutDialog::createURLText(wxWindow* parent, const String& text, const String& tooltip, const String& url) {
-            wxStaticText* statText = new wxStaticText(parent, wxID_ANY, text);
-            statText->SetFont(statText->GetFont().Underlined());
-            statText->SetForegroundColour(*wxBLUE);
-            statText->SetToolTip(tooltip);
-            statText->SetCursor(wxCURSOR_HAND);
-            statText->Bind(wxEVT_LEFT_UP, &AboutDialog::OnClickUrl, this, wxID_ANY, wxID_ANY, new wxVariant(url));
-            return statText;
-        }
-
-        void AboutDialog::OnCancel(wxCommandEvent& event) {
-            Close();
-        }
-
-        void AboutDialog::OnClose(wxCloseEvent& event) {
-            Destroy();
->>>>>>> cb2e2c1a
         }
     }
 }