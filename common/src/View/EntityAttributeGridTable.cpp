/*
 Copyright (C) 2010-2017 Kristian Duske

 This file is part of TrenchBroom.

 TrenchBroom is free software: you can redistribute it and/or modify
 it under the terms of the GNU General Public License as published by
 the Free Software Foundation, either version 3 of the License, or
 (at your option) any later version.

 TrenchBroom is distributed in the hope that it will be useful,
 but WITHOUT ANY WARRANTY; without even the implied warranty of
 MERCHANTABILITY or FITNESS FOR A PARTICULAR PURPOSE.  See the
 GNU General Public License for more details.

 You should have received a copy of the GNU General Public License
 along with TrenchBroom. If not, see <http://www.gnu.org/licenses/>.
 */

#include "EntityAttributeGridTable.h"

#include "Assets/AttributeDefinition.h"
#include "Assets/EntityDefinition.h"
#include "Assets/EntityDefinitionManager.h"
#include "Model/AttributableNode.h"
#include "Model/Entity.h"
#include "Model/EntityAttributes.h"
#include "Model/World.h"
#include "View/MapDocument.h"
#include "View/ViewUtils.h"
#include "View/ViewConstants.h"
#include "IO/ResourceUtils.h"

#include <QDebug>
#include <QBrush>
#include <QIcon>

namespace TrenchBroom {
    namespace View {

        // AttributeRow

        AttributeRow::AttributeRow() :
        m_nameMutable(false),
        m_valueMutable(false),
        m_default(false),
        m_numEntitiesWithValueSet(0),
        m_multi(false) {}

        AttributeRow::AttributeRow(const String& name, const String& value, const bool nameMutable, const bool valueMutable, const String& tooltip, const bool isDefault) :
                m_name(name),
                m_value(value),
                m_nameMutable(nameMutable),
                m_valueMutable(valueMutable),
                m_tooltip(tooltip),
                m_default(isDefault),
                m_numEntitiesWithValueSet(1),
                m_multi(false) {
            ensure(!m_default || m_valueMutable, "attribute row cannot be default and immutable");
        }

        const String& AttributeRow::name() const {
            return m_name;
        }

        const String& AttributeRow::value() const {
            return m_value;
        }

        bool AttributeRow::nameMutable() const {
            return m_nameMutable;
        }

        bool AttributeRow::valueMutable() const {
            return m_valueMutable;
        }

        const String& AttributeRow::tooltip() const {
            return m_tooltip;
        }

        bool AttributeRow::isDefault() const {
            return m_default;
        }

        void AttributeRow::merge(const String& i_value, const bool nameMutable, const bool valueMutable) {
            m_multi |= (m_value != i_value);
            m_nameMutable &= nameMutable;
            m_valueMutable &= valueMutable;
            m_default = false;
            ++m_numEntitiesWithValueSet;
        }

        bool AttributeRow::multi() const {
            return m_multi;
        }

        void AttributeRow::mergeRowInToMap(std::map<String, AttributeRow>* rows,
                                    const Model::AttributeName& name, const Model::AttributeValue& value,
                                    const Assets::AttributeDefinition* definition,
                                    const bool nameMutable, const bool valueMutable, const bool isDefault) {
            auto it = rows->find(name);
            if (it == rows->end()) {
                const String tooltip = definition != nullptr ? definition->shortDescription() : "";

                (*rows)[name] = AttributeRow(name, value, nameMutable, valueMutable, tooltip, isDefault);
                return;
            }

            it->second.merge(value, nameMutable, valueMutable);
        }

        std::map<String, AttributeRow> AttributeRow::rowsForAttributableNodes(const Model::AttributableNodeList& attributables) {
            std::map<String, AttributeRow> result;

            // First, add the real key/value pairs
            for (const Model::AttributableNode* attributable : attributables) {
                // this happens at startup when the world is still null
                if (attributable == nullptr) {
                    continue;
                }
                for (const Model::EntityAttribute& attribute : attributable->attributes()) {
                    const Model::AttributeName& name = attribute.name();
                    const Model::AttributeValue& value = attribute.value();
                    const Assets::AttributeDefinition* definition = attribute.definition();

                    const bool nameMutable = attributable->isAttributeNameMutable(name);
                    const bool valueMutable = attributable->isAttributeValueMutable(value);

                    mergeRowInToMap(&result, name, value, definition, nameMutable, valueMutable, false);
                }
            }

            // Default attributes need to be added in a second pass, because they're skipped if a real
            // user-set attribute is present
            for (const Model::AttributableNode* attributable : attributables) {
                // this happens at startup when the world is still null
                if (attributable == nullptr) {
                    continue;
                }
                const Assets::EntityDefinition* entityDefinition = attributable->definition();
                if (entityDefinition != nullptr) {
                    for (Assets::AttributeDefinitionPtr attributeDefinition : entityDefinition->attributeDefinitions()) {
                        const String& name = attributeDefinition->name();
                        if (result.find(name) != result.end()) {
                            continue;
                        }

                        const String value = Assets::AttributeDefinition::defaultValue(*attributeDefinition.get());
                        mergeRowInToMap(&result, name, value, attributeDefinition.get(), false, true, true);
                    }
                }
            }

            return result;
        }

        // EntityAttributeGridTable

        EntityAttributeGridTable::EntityAttributeGridTable(MapDocumentWPtr document, QObject* parent)
                : QAbstractTableModel(parent),
                  m_document(document) {
            updateFromMapDocument();
        }

        static auto buildMap(const std::vector<AttributeRow>& rows) {
            std::map<String, AttributeRow> result;
            for (auto& row : rows) {
                result[row.name()] = row;
            }
            return result;
        }

        static auto buildVec(const std::map<String, AttributeRow>& rows) {
            std::vector<AttributeRow> result;
            for (auto& [key, row] : rows) {
                result.push_back(row);
            }
            return result;
        }

        static auto buildAttributeToRowIndexMap(const std::vector<AttributeRow>& rows) {
            std::map<String, int> result;
            for (int i = 0; i < static_cast<int>(rows.size()); ++i) {
                const AttributeRow& row = rows[i];

                result[row.name()] = i;
            }
            return result;
        }

        void EntityAttributeGridTable::setRows(const std::map<String, AttributeRow>& newRowsKeyMap) {
            qDebug() << "EntityAttributeGridTable::setRows " << newRowsKeyMap.size() << " rows.";

            // Next we're going to update the persistent model indices

            const std::vector<AttributeRow> newRows = buildVec(newRowsKeyMap);
            const std::map<String, int> oldRowIndexMap = buildAttributeToRowIndexMap(m_rows);
            const std::map<String, int> newRowIndexMap = buildAttributeToRowIndexMap(newRows);

            // see: http://doc.qt.io/qt-5/model-view-programming.html#resizable-models
            // and: http://doc.qt.io/qt-5/qabstractitemmodel.html#layoutChanged

            emit layoutAboutToBeChanged();

            // Figure out the mapping from old to new indices
            const QModelIndexList oldPersistentIndices = persistentIndexList();
            QModelIndexList newPersistentIndices;

            for (const auto oldPersistentIndex : oldPersistentIndices) {
                if (!oldPersistentIndex.isValid()) {
                    // Shouldn't ever happen, but handle it anyway
                    newPersistentIndices.push_back(QModelIndex());
                    continue;
                }

                const int oldRow = oldPersistentIndex.row();
                const int oldColumn = oldPersistentIndex.column();

                const String oldKey = m_rows.at(static_cast<size_t>(oldRow)).name();

                // see if there is a corresponding new row

                if (auto it = newRowIndexMap.find(oldKey); it != newRowIndexMap.end()) {
                    const int newRow = it->second;
                    newPersistentIndices.push_back(index(newRow, oldColumn));
                } else {
                    newPersistentIndices.push_back(QModelIndex());
                }
            }

            m_rows = newRows;
            changePersistentIndexList(oldPersistentIndices, newPersistentIndices);
            emit layoutChanged();

            // Next tell Qt the data changed for all of the rows
            if (!m_rows.empty()) {
                QModelIndex topLeft = index(0, 0);
                QModelIndex bottomRight = index(static_cast<int>(m_rows.size()) - 1, 1);
                emit dataChanged(topLeft, bottomRight);
            }
        }

        const AttributeRow* EntityAttributeGridTable::dataForModelIndex(const QModelIndex& index) const {
            if (!index.isValid()) {
                return nullptr;
            }
            return &m_rows.at(static_cast<size_t>(index.row()));
        }

        void EntityAttributeGridTable::updateFromMapDocument() {
            qDebug() << "updateFromMapDocument";

            MapDocumentSPtr document = lock(m_document);

            const auto rowsMap = AttributeRow::rowsForAttributableNodes(document->allSelectedAttributableNodes());

            setRows(rowsMap);
        }

        int EntityAttributeGridTable::rowCount(const QModelIndex& parent) const {
            if (parent.isValid()) {
                return 0;
            }
            return static_cast<int>(m_rows.size());
        }

        int EntityAttributeGridTable::columnCount(const QModelIndex& parent) const {
            if (parent.isValid()) {
                return 0;
            }
            return 2;
        }

        Qt::ItemFlags EntityAttributeGridTable::flags(const QModelIndex &index) const {
            const AttributeRow& issue = m_rows.at(static_cast<size_t>(index.row()));

            Qt::ItemFlags flags = Qt::ItemIsEnabled | Qt::ItemIsSelectable;

            if (index.column() == 0) {
                if (issue.nameMutable()) {
                    flags |= Qt::ItemIsEditable;
                }
            } else {
                if (issue.valueMutable()) {
                    flags |= Qt::ItemIsEditable;
                }
            }

            return flags;
        }

        QVariant EntityAttributeGridTable::data(const QModelIndex& index, int role) const {
            if (!index.isValid()
                || index.row() < 0
                || index.row() >= static_cast<int>(m_rows.size())
                || index.column() < 0
                || index.column() >= 2) {
                return QVariant();
            }

            const auto& row = m_rows.at(static_cast<size_t>(index.row()));

            if (role == Qt::DecorationRole) {
                if ((index.column() == 0 && !row.nameMutable())
                    || (index.column() == 1 && !row.valueMutable())) {
                    // return a lock icon

                    QIcon icon = IO::loadIconResourceQt(IO::Path("Locked_small.png"));

                    return QVariant(icon);
                }
            }

            if (role == Qt::ForegroundRole) {
                // return a QBrush for the text color
                if (row.isDefault()) {
                    return QVariant(QBrush(Colors::disabledText()));
                }
            }
            if (role == Qt::FontRole) {
                if (row.isDefault()) {
                    QFont italicFont;
                    italicFont.setItalic(true);
                    return QVariant(italicFont);
                }
            }

            if (role == Qt::DisplayRole || role == Qt::EditRole) {
                if (index.column() == 0) {
                    return QVariant(QString::fromStdString(row.name()));
                } else {
                    return QVariant(QString::fromStdString(row.value()));
                }
            }


            return QVariant();
        }

        bool EntityAttributeGridTable::setData(const QModelIndex &index, const QVariant &value, int role) {
            const auto& attributeRow = m_rows.at(static_cast<size_t>(index.row()));

            if (role != Qt::EditRole) {
                return false;
            }

            if (index.column() == 0) {
                // rename key
                qDebug() << "tried to rename " << QString::fromStdString(attributeRow.name()) << " to " << value.toString();

                MapDocumentSPtr document = lock(m_document);
                if (document->renameAttribute(attributeRow.name(), value.toString().toStdString())) {
                    // TODO: reselect new row
                    return true;
                }


            } else if (index.column() == 1) {
                qDebug() << "tried to set " << QString::fromStdString(attributeRow.name()) << " to "
                         << value.toString();

                MapDocumentSPtr document = lock(m_document);
                if (document->setAttribute(attributeRow.name(), value.toString().toStdString())) {
                    return true;
                }
            }

            return false;
        }

        QVariant EntityAttributeGridTable::headerData(int section, Qt::Orientation orientation, int role) const {
            if (role != Qt::DisplayRole) {
                return QVariant();
            }

            if (orientation == Qt::Horizontal) {
                if (section == 0) {
                    return QVariant(tr("Key"));
                } else if (section == 1) {
                    return QVariant(tr("Value"));
                }
            }
            return QVariant();
        }

        // Begin old code

#if 0
        EntityAttributeGridTable::AttributeRow::AttributeRow() :
        m_nameMutable(false),
        m_valueMutable(false),
        m_default(false),
        m_maxCount(0),
        m_count(0),
        m_multi(false) {}

        EntityAttributeGridTable::AttributeRow::AttributeRow(const String& name, const String& value, const bool nameMutable, const bool valueMutable, const String& tooltip, const bool i_default, const size_t maxCount) :
        m_name(name),
        m_value(value),
        m_nameMutable(nameMutable),
        m_valueMutable(valueMutable),
        m_tooltip(tooltip),
        m_default(i_default),
        m_maxCount(maxCount),
        m_count(1),
        m_multi(false) {
            ensure(!m_default || m_valueMutable, "attribute row cannot be default and immutable");
        }

        const String& EntityAttributeGridTable::AttributeRow::name() const {
            return m_name;
        }

        const String& EntityAttributeGridTable::AttributeRow::value() const {
            return m_value;
        }

        bool EntityAttributeGridTable::AttributeRow::nameMutable() const {
            return m_nameMutable;
        }

        bool EntityAttributeGridTable::AttributeRow::valueMutable() const {
            return m_valueMutable;
        }

        const String& EntityAttributeGridTable::AttributeRow::tooltip() const {
            return m_multi ? EmptyString : m_tooltip;
        }

        bool EntityAttributeGridTable::AttributeRow::isDefault() const {
            return m_default;
        }

        void EntityAttributeGridTable::AttributeRow::merge(const String& i_value, const bool nameMutable, const bool valueMutable) {
            m_multi |= (m_value != i_value);
            m_nameMutable &= nameMutable;
            m_valueMutable &= valueMutable;
            m_default = false;
            ++m_count;
        }

        bool EntityAttributeGridTable::AttributeRow::multi() const {
            return m_multi;
        }

        bool EntityAttributeGridTable::AttributeRow::subset() const {
            return m_count < m_maxCount;
        }

        void EntityAttributeGridTable::AttributeRow::reset() {
            m_count = m_maxCount;
            m_multi = false;
        }

        size_t EntityAttributeGridTable::RowManager::totalRowCount() const {
            return m_rows.size();
        }

        size_t EntityAttributeGridTable::RowManager::defaultRowCount() const {
            return m_defaultRowCount;
        }

        size_t EntityAttributeGridTable::RowManager::attributeRowCount() const {
            return totalRowCount() - defaultRowCount();
        }

        bool EntityAttributeGridTable::RowManager::isAttributeRow(const size_t rowIndex) const {
            return !isDefaultRow(rowIndex);
        }

        bool EntityAttributeGridTable::RowManager::isDefaultRow(const size_t rowIndex) const {
            ensure(rowIndex < totalRowCount(), "row index out of bounds");
            return m_rows[rowIndex].isDefault();
        }

        size_t EntityAttributeGridTable::RowManager::indexOf(const String& name) const {
            AttributeRow::List::const_iterator propIt = findRow(m_rows, name);
            if (propIt != std::end(m_rows))
                return static_cast<size_t>(std::distance(std::begin(m_rows), propIt));
            return totalRowCount();
        }

        const String& EntityAttributeGridTable::RowManager::name(const size_t rowIndex) const {
            ensure(rowIndex < totalRowCount(), "row index out of bounds");
            return m_rows[rowIndex].name();
        }

        const String& EntityAttributeGridTable::RowManager::value(const size_t rowIndex) const {
            ensure(rowIndex < totalRowCount(), "row index out of bounds");
            const AttributeRow& row = m_rows[rowIndex];
            return row.multi() ? EmptyString : row.value();
        }

        bool EntityAttributeGridTable::RowManager::nameMutable(const size_t rowIndex) const {
            ensure(rowIndex < totalRowCount(), "row index out of bounds");
            return m_rows[rowIndex].nameMutable();
        }

        bool EntityAttributeGridTable::RowManager::valueMutable(const size_t rowIndex) const {
            ensure(rowIndex < totalRowCount(), "row index out of bounds");
            return m_rows[rowIndex].valueMutable();
        }

        const String& EntityAttributeGridTable::RowManager::tooltip(const size_t rowIndex) const {
            ensure(rowIndex < totalRowCount(), "row index out of bounds");
            return m_rows[rowIndex].tooltip();
        }

        bool EntityAttributeGridTable::RowManager::multi(const size_t rowIndex) const {
            ensure(rowIndex < totalRowCount(), "row index out of bounds");
            return m_rows[rowIndex].multi();
        }

        bool EntityAttributeGridTable::RowManager::subset(const size_t rowIndex) const {
            ensure(rowIndex < totalRowCount(), "row index out of bounds");
            return m_rows[rowIndex].subset();
        }

        StringList EntityAttributeGridTable::RowManager::names(const size_t rowIndex, const size_t count) const {
            ensure(rowIndex + count <= totalRowCount(), "row range exceeds row count");

            StringList result(count);
            for (size_t i = 0; i < count; ++i)
                result[i] = m_rows[rowIndex + i].name();
            return result;
        }

        bool EntityAttributeGridTable::RowManager::hasRowWithName(const String& name) const {
            for (size_t i = 0; i < attributeRowCount(); ++i) {
                const auto& row = m_rows[i];
                if (row.name() == name)
                    return true;
            }
            return false;
        }

        void EntityAttributeGridTable::RowManager::updateRows(const Model::AttributableNodeList& attributables, const bool showDefaultRows) {
            m_rows.clear();
            m_defaultRowCount = 0;

            for (const Model::AttributableNode* attributable : attributables) {
                for (const Model::EntityAttribute& attribute : attributable->attributes()) {
                    const Model::AttributeName& name = attribute.name();
                    const Model::AttributeValue& value = attribute.value();
                    const Assets::AttributeDefinition* definition = attribute.definition();

                    const bool nameMutable = attributable->isAttributeNameMutable(attribute.name());
                    const bool valueMutable = attributable->isAttributeValueMutable(attribute.value());

                    addAttribute(name, value, definition, nameMutable, valueMutable, false, attributables.size());
                }
            }

            if (showDefaultRows) {
                for (const Model::AttributableNode* attributable : attributables) {
                    const Assets::EntityDefinition* entityDefinition = attributable->definition();
                    if (entityDefinition != nullptr) {
                        for (Assets::AttributeDefinitionPtr attributeDefinition : entityDefinition->attributeDefinitions()) {
                            const String& name = attributeDefinition->name();
                            if (findRow(m_rows, name) != std::end(m_rows))
                                continue;

                            const String value = Assets::AttributeDefinition::defaultValue(*attributeDefinition.get());
                            addAttribute(name, value, attributeDefinition.get(), false, true, true, attributables.size());
                            ++m_defaultRowCount;
                        }
                    }
                }
            }
        }

        void EntityAttributeGridTable::RowManager::addAttribute(const Model::AttributeName& name, const Model::AttributeValue& value, const Assets::AttributeDefinition* definition, const bool nameMutable, const bool valueMutable, const bool isDefault, const size_t index) {
            AttributeRow::List::iterator rowIt = findRow(m_rows, name);
            if (rowIt != std::end(m_rows)) {
                rowIt->merge(value, nameMutable, valueMutable);
            } else {
                String tooltip = definition != nullptr ? definition->shortDescription() : "";
                if (tooltip.empty()) {
                    tooltip = "No description found";
                }
                m_rows.push_back(AttributeRow(name, value, nameMutable, valueMutable, tooltip, isDefault, index));
            }
        }

        StringList EntityAttributeGridTable::RowManager::insertRows(const size_t rowIndex, const size_t count, const Model::AttributableNodeList& attributables) {
            ensure(rowIndex <= attributeRowCount(), "row index out of bounds");

            const StringList attributeNames = newAttributeNames(count, attributables);
            ensure(attributeNames.size() == count, "invalid number of new attribute names");

            AttributeRow::List::iterator entryIt = std::begin(m_rows);
            std::advance(entryIt, static_cast<AttributeRow::List::iterator::difference_type>(rowIndex));
            for (size_t i = 0; i < count; i++) {
                entryIt = m_rows.insert(entryIt, AttributeRow(attributeNames[i], "", true, true, "", false, attributables.size()));
                entryIt->reset();
                std::advance(entryIt, 1);
            }

            return attributeNames;
        }

        void EntityAttributeGridTable::RowManager::deleteRows(const size_t rowIndex, const size_t count) {
            ensure(rowIndex + count <= attributeRowCount(), "row range exceeds row count");

            AttributeRow::List::iterator first = std::begin(m_rows);
            AttributeRow::List::iterator last = first;
            std::advance(first, static_cast<AttributeRow::List::iterator::difference_type>(rowIndex));
            std::advance(last, static_cast<AttributeRow::List::iterator::difference_type>(rowIndex + count));
            m_rows.erase(first, last);
        }

        EntityAttributeGridTable::AttributeRow::List::iterator EntityAttributeGridTable::RowManager::findRow(AttributeRow::List& rows, const String& name) {
            for (auto it = std::begin(rows), end = std::end(rows); it != end; ++it) {
                const AttributeRow& row = *it;
                if (row.name() == name)
                    return it;
            }
            return std::end(rows);
        }

        EntityAttributeGridTable::AttributeRow::List::const_iterator EntityAttributeGridTable::RowManager::findRow(const AttributeRow::List& rows, const String& name) {
            for (auto it = std::begin(rows), end = std::end(rows); it != end; ++it) {
                const AttributeRow& row = *it;
                if (row.name() == name)
                    return it;
            }
            return std::end(rows);
        }

        StringList EntityAttributeGridTable::RowManager::newAttributeNames(const size_t count, const Model::AttributableNodeList& attributables) const {
            StringList result;
            result.reserve(count);

            size_t index = 1;
            for (size_t i = 0; i < count; ++i) {
                while (true) {
                    StringStream nameStream;
                    nameStream << "property " << index;

                    bool indexIsFree = true;
                    for (auto it = std::begin(attributables), end = std::end(attributables); it != end && indexIsFree; ++it) {
                        const Model::AttributableNode& attributable = **it;
                        indexIsFree = !attributable.hasAttribute(nameStream.str());
                    }

                    if (indexIsFree) {
                        result.push_back(nameStream.str());
                        break;
                    }

                    ++index;
                }
            }
            return result;
        }

        EntityAttributeGridTable::EntityAttributeGridTable(MapDocumentWPtr document) :
        m_document(document),
        m_rows(),
        m_ignoreUpdates(false),
        m_showDefaultRows(true) {}

        int EntityAttributeGridTable::GetNumberRows() {
            return static_cast<int>(m_rows.totalRowCount());
        }

        int EntityAttributeGridTable::GetNumberAttributeRows() const {
            return static_cast<int>(m_rows.attributeRowCount());
        }

        int EntityAttributeGridTable::GetNumberCols() {
            return 2;
        }
<<<<<<< HEAD
        
        QString EntityAttributeGridTable::GetValue(const int row, const int col) {
=======

        wxString EntityAttributeGridTable::GetValue(const int row, const int col) {
>>>>>>> 25625af4
            // Fixes a problem when the user deselects everything while editing an entity property.
            if (row < 0 || col < 0)
                return wxEmptyString;

            ensure(row >= 0 && row < GetRowsCount(), "row index out of bounds");
            ensure(col >= 0 && col < GetColsCount(), "column index out of bounds");

            const size_t rowIndex = static_cast<size_t>(row);
            if (col == 0)
                return m_rows.name(rowIndex);

            if (m_rows.multi(rowIndex))
                return "multi";
            return m_rows.value(rowIndex);
        }
<<<<<<< HEAD
        
        void EntityAttributeGridTable::SetValue(const int row, const int col, const QString& value) {
=======

        void EntityAttributeGridTable::SetValue(const int row, const int col, const wxString& value) {
>>>>>>> 25625af4
            ensure(row >= 0 && row < GetRowsCount(), "row index out of bounds");
            ensure(col >= 0 && col < GetColsCount(), "column index out of bounds");

            MapDocumentSPtr document = lock(m_document);

            const size_t rowIndex = static_cast<size_t>(row);
            const Model::AttributableNodeList attributables = document->allSelectedAttributableNodes();
            ensure(!attributables.empty(), "no attributable nodes selected");

            // Ignoring the updates here fails if the user changes the entity classname because in that
            // case, we must really refresh everything from the entity.
            // const TemporarilySetBool ignoreUpdates(m_ignoreUpdates);
            if (col == 0)
                renameAttribute(rowIndex, value.ToStdString(), attributables);
            else
                updateAttribute(rowIndex, value.ToStdString(), attributables);
        }

        void EntityAttributeGridTable::Clear() {
            DeleteRows(0, m_rows.totalRowCount());
        }

        bool EntityAttributeGridTable::InsertRows(const size_t pos, const size_t numRows) {
            ensure(pos <= m_rows.totalRowCount(), "insertion position out of bounds");

            MapDocumentSPtr document = lock(m_document);

            const Model::AttributableNodeList attributables = document->allSelectedAttributableNodes();
            ensure(!attributables.empty(), "no attributable nodes selected");

            const StringList newKeys = m_rows.insertRows(pos, numRows, attributables);

            const TemporarilySetBool ignoreUpdates(m_ignoreUpdates);

            const Transaction transaction(document);
            for (const String& name : newKeys)
                document->setAttribute(name, "");

            notifyRowsInserted(pos, numRows);

            return true;
        }

        bool EntityAttributeGridTable::AppendRows(const size_t numRows) {
            return InsertRows(m_rows.totalRowCount(), numRows);
        }

        bool EntityAttributeGridTable::DeleteRows(const size_t pos, size_t numRows) {
            if (pos >= m_rows.totalRowCount())
                return false;

            numRows = std::min(m_rows.totalRowCount() - pos, numRows);
            ensure(pos + numRows <= m_rows.totalRowCount(), "row range exceeds row count");

            MapDocumentSPtr document = lock(m_document);

            const Model::AttributableNodeList attributables = document->allSelectedAttributableNodes();
            ensure(!attributables.empty(), "no attributable nodes selected");

            const StringList names = m_rows.names(pos, numRows);
            ensure(names.size() == numRows, "invalid number of row names");

            {
                const TemporarilySetBool ignoreUpdates(m_ignoreUpdates);

                Transaction transaction(document, StringUtils::safePlural(numRows, "Remove Attribute", "Remove Attributes"));

                bool success = true;
                for (size_t i = 0; i < numRows && success; i++)
                    success = document->removeAttribute(names[i]);

                if (!success) {
                    transaction.rollback();
                    return false;
                }

                m_rows.deleteRows(pos, numRows);
                notifyRowsDeleted(pos, numRows);
            }

            // Force an update in case we deleted a property with a default value
            update();

            return true;
        }
<<<<<<< HEAD
        
        QString EntityAttributeGridTable::GetColLabelValue(const int col) {
=======

        wxString EntityAttributeGridTable::GetColLabelValue(const int col) {
>>>>>>> 25625af4
            ensure(col >= 0 && col < GetColsCount(), "column index out of bounds");
            if (col == 0)
                return "Key";
            return "Value";
        }

        wxGridCellAttr* EntityAttributeGridTable::GetAttr(const int row, const int col, const wxGridCellAttr::wxAttrKind kind) {
            if (row < 0 || row >= GetRowsCount() ||
                col < 0 || col >= GetColsCount())
                return nullptr;

            const size_t rowIndex = static_cast<size_t>(row);
            wxGridCellAttr* attr = wxGridTableBase::GetAttr(row, col, kind);
            if (attr == nullptr)
                attr = new wxGridCellAttr();

            if (m_rows.isDefaultRow(rowIndex) || m_rows.subset(rowIndex)) {
                attr->SetTextColour(*wxLIGHT_GREY);
                attr->SetFont(GetView()->GetFont().MakeItalic());
            }

            if (col == 0) {
                if (m_rows.isDefaultRow(rowIndex)) {
                    attr->SetReadOnly();
                } else {
                    if (!m_rows.nameMutable(rowIndex)) {
                        attr->SetReadOnly();
                        attr->SetRenderer(new LockedGridCellRenderer());
                    }
                }
            } else if (col == 1) {
                if (!m_rows.isDefaultRow(rowIndex)) {
                    attr->SetFont(GetView()->GetFont());
                }
                if (!m_rows.valueMutable(rowIndex)) {
                    attr->SetReadOnly();
                    attr->SetRenderer(new LockedGridCellRenderer());
                }
                if (m_rows.multi(rowIndex)) {
                    attr->SetTextColour(*wxLIGHT_GREY);
                    attr->SetFont(GetView()->GetFont().MakeItalic());
                }
            }
            return attr;
        }

        void EntityAttributeGridTable::update() {
            if (m_ignoreUpdates)
                return;

            MapDocumentSPtr document = lock(m_document);
            const size_t oldRowCount = m_rows.totalRowCount();
            m_rows.updateRows(document->allSelectedAttributableNodes(), m_showDefaultRows);
            const size_t newRowCount = m_rows.totalRowCount();

            if (oldRowCount < newRowCount)
                notifyRowsAppended(newRowCount - oldRowCount);
            else if (oldRowCount > newRowCount)
                notifyRowsDeleted(oldRowCount - 1, oldRowCount - newRowCount);
            notifyRowsUpdated(0, newRowCount);
        }

        String EntityAttributeGridTable::tooltip(const wxGridCellCoords cellCoords) const {
            if (cellCoords.GetRow() < 0 || cellCoords.GetRow() >= GetRowsCount())
                return "";

            const size_t rowIndex = static_cast<size_t>(cellCoords.GetRow());
            return m_rows.tooltip(rowIndex);
        }

        Model::AttributeName EntityAttributeGridTable::attributeName(const int row) const {
            if (row < 0 || row >= static_cast<int>(m_rows.totalRowCount()))
                return "";
            return m_rows.name(static_cast<size_t>(row));
        }

        int EntityAttributeGridTable::rowForName(const Model::AttributeName& name) const {
            const size_t index = m_rows.indexOf(name);
            if (index >= m_rows.totalRowCount())
                return -1;
            return static_cast<int>(index);
        }

        bool EntityAttributeGridTable::canRemove(const int row) {
            if (row < 0 || row >= GetNumberAttributeRows())
                return false;
            const size_t index = static_cast<size_t>(row);
            return m_rows.nameMutable(index) && m_rows.valueMutable(index);
        }

        bool EntityAttributeGridTable::showDefaultRows() const {
            return m_showDefaultRows;
        }

        void EntityAttributeGridTable::setShowDefaultRows(const bool showDefaultRows) {
            if (showDefaultRows == m_showDefaultRows)
                return;
            m_showDefaultRows = showDefaultRows;
            update();
        }

        QStringList EntityAttributeGridTable::getCompletions(int row, int col) const {
            const Model::AttributeName name = attributeName(row);
            MapDocumentSPtr document = lock(m_document);

            if (col == 0) {
                return arrayString(allSortedAttributeNames(document));
            }

            if (col == 1) {
                if (name == Model::AttributeNames::Target
                    || name == Model::AttributeNames::Killtarget) {
                    return arrayString(allSortedValuesForAttributeNames(document, StringList{Model::AttributeNames::Targetname}));
                } else if (name == Model::AttributeNames::Targetname) {
                    return arrayString(allSortedValuesForAttributeNames(document, StringList{Model::AttributeNames::Target, Model::AttributeNames::Killtarget}));
                }
            }
<<<<<<< HEAD
            
            return QStringList();
=======

            return wxArrayString();
>>>>>>> 25625af4
        }

        StringSet EntityAttributeGridTable::allSortedAttributeNames(MapDocumentSPtr document) {
            const Model::AttributableNodeIndex& index = document->world()->attributableNodeIndex();
            const StringList names = index.allNames();

            StringSet keySet = SetUtils::makeSet(names);

            // also add keys from all loaded entity definitions
            for (const auto& group : document->entityDefinitionManager().groups()) {
                for (const auto entityDefinition : group.definitions()) {
                    for (const auto& attribute : entityDefinition->attributeDefinitions()) {
                        keySet.insert(attribute->name());
                    }
                }
            }

            // an empty string prevents the completion popup from opening on macOS
            keySet.erase("");

            return keySet;
        }

        StringSet EntityAttributeGridTable::allSortedValuesForAttributeNames(MapDocumentSPtr document, const StringList& names) {
            StringSet valueset;
            const Model::AttributableNodeIndex& index = document->world()->attributableNodeIndex();
            for (const auto& name : names) {
                const StringList values = index.allValuesForNames(Model::AttributableNodeIndexQuery::numbered(name));
                for (const auto& value : values) {
                    valueset.insert(value);
                }
            }

            valueset.erase("");

            return valueset;
        }
<<<<<<< HEAD
        
        QStringList EntityAttributeGridTable::arrayString(const StringSet& set) {
            QStringList result;
=======

        wxArrayString EntityAttributeGridTable::arrayString(const StringSet& set) {
            wxArrayString result;
>>>>>>> 25625af4
            for (const String& string : set)
                result.Add(QString(string));
            return result;
        }

        void EntityAttributeGridTable::renameAttribute(const size_t rowIndex, const String& newName, const Model::AttributableNodeList& attributables) {
            ensure(rowIndex < m_rows.attributeRowCount(), "row index out of bounds");

            const String& oldName = m_rows.name(rowIndex);

            if (oldName == newName)
                return;

            if (!m_rows.nameMutable(rowIndex)) {
                QString msg;
                msg << "Cannot rename property '" << oldName << "' to '" << newName << "'";
                wxMessageBox(msg, "Error", wxOK | wxICON_ERROR | wxCENTRE, GetView());
                return;
            }

            if (m_rows.hasRowWithName(newName)) {
                QString msg;
                msg << "A property with key '" << newName << "' already exists.\n\n Do you wish to overwrite it?";
                if (wxMessageBox(msg, "Error", wxYES_NO | wxICON_ERROR | wxCENTRE, GetView()) == wxNO) {
                    return;
                }
            }

            MapDocumentSPtr document = lock(m_document);
            if (document->renameAttribute(oldName, newName)) {
                m_rows.updateRows(attributables, m_showDefaultRows);
                notifyRowsUpdated(0, m_rows.totalRowCount());
            }
        }

        void EntityAttributeGridTable::updateAttribute(const size_t rowIndex, const String& newValue, const Model::AttributableNodeList& attributables) {
            ensure(rowIndex < m_rows.totalRowCount(), "row index out of bounds");

            bool hasChange = false;
            const String& name = m_rows.name(rowIndex);
            for (const Model::AttributableNode* attributable : attributables) {
                if (attributable->hasAttribute(name)) {
                    if (!attributable->canAddOrUpdateAttribute(name, newValue)) {
                        const Model::AttributeValue& oldValue = attributable->attribute(name);
                        QString msg;
                        msg << "Cannot change property value '" << oldValue << "' to '" << newValue << "'";
                        wxMessageBox(msg, "Error", wxOK | wxICON_ERROR | wxCENTRE, GetView());
                        return;
                    }
                    if (attributable->attribute(name) != newValue)
                        hasChange = true;
                } else {
                    hasChange = true;
                }
            }

            if (!hasChange)
                return;

            MapDocumentSPtr document = lock(m_document);
            if (document->setAttribute(name, newValue)) {
                m_rows.updateRows(attributables, m_showDefaultRows);
                notifyRowsUpdated(0, m_rows.totalRowCount());
            }
        }

<<<<<<< HEAD
#endif
=======
        void EntityAttributeGridTable::notifyRowsUpdated(size_t pos, size_t numRows) {
            if (GetView() != nullptr) {
                wxGridTableMessage message(this, wxGRIDTABLE_REQUEST_VIEW_GET_VALUES,
                                           static_cast<int>(pos),
                                           static_cast<int>(numRows));
                GetView()->ProcessTableMessage(message);
            }
        }

        void EntityAttributeGridTable::notifyRowsInserted(size_t pos, size_t numRows) {
            if (GetView() != nullptr) {
                wxGridTableMessage message(this, wxGRIDTABLE_NOTIFY_ROWS_INSERTED,
                                           static_cast<int>(pos),
                                           static_cast<int>(numRows));
                GetView()->ProcessTableMessage(message);
            }
        }

        void EntityAttributeGridTable::notifyRowsAppended(size_t numRows) {
            if (GetView() != nullptr) {
                wxGridTableMessage message(this, wxGRIDTABLE_NOTIFY_ROWS_APPENDED,
                                           static_cast<int>(numRows));
                GetView()->ProcessTableMessage(message);
            }
        }

        void EntityAttributeGridTable::notifyRowsDeleted(size_t pos, size_t numRows) {
            if (GetView() != nullptr) {
                wxGridTableMessage message(this, wxGRIDTABLE_NOTIFY_ROWS_DELETED,
                                           static_cast<int>(pos),
                                           static_cast<int>(numRows));
                GetView()->ProcessTableMessage(message);
            }
        }
>>>>>>> 25625af4
    }
}<|MERGE_RESOLUTION|>--- conflicted
+++ resolved
@@ -672,13 +672,8 @@
         int EntityAttributeGridTable::GetNumberCols() {
             return 2;
         }
-<<<<<<< HEAD
-        
+
         QString EntityAttributeGridTable::GetValue(const int row, const int col) {
-=======
-
-        wxString EntityAttributeGridTable::GetValue(const int row, const int col) {
->>>>>>> 25625af4
             // Fixes a problem when the user deselects everything while editing an entity property.
             if (row < 0 || col < 0)
                 return wxEmptyString;
@@ -694,13 +689,8 @@
                 return "multi";
             return m_rows.value(rowIndex);
         }
-<<<<<<< HEAD
-        
+
         void EntityAttributeGridTable::SetValue(const int row, const int col, const QString& value) {
-=======
-
-        void EntityAttributeGridTable::SetValue(const int row, const int col, const wxString& value) {
->>>>>>> 25625af4
             ensure(row >= 0 && row < GetRowsCount(), "row index out of bounds");
             ensure(col >= 0 && col < GetColsCount(), "column index out of bounds");
 
@@ -786,13 +776,8 @@
 
             return true;
         }
-<<<<<<< HEAD
-        
+
         QString EntityAttributeGridTable::GetColLabelValue(const int col) {
-=======
-
-        wxString EntityAttributeGridTable::GetColLabelValue(const int col) {
->>>>>>> 25625af4
             ensure(col >= 0 && col < GetColsCount(), "column index out of bounds");
             if (col == 0)
                 return "Key";
@@ -910,13 +895,8 @@
                     return arrayString(allSortedValuesForAttributeNames(document, StringList{Model::AttributeNames::Target, Model::AttributeNames::Killtarget}));
                 }
             }
-<<<<<<< HEAD
-            
+
             return QStringList();
-=======
-
-            return wxArrayString();
->>>>>>> 25625af4
         }
 
         StringSet EntityAttributeGridTable::allSortedAttributeNames(MapDocumentSPtr document) {
@@ -954,15 +934,9 @@
 
             return valueset;
         }
-<<<<<<< HEAD
-        
+
         QStringList EntityAttributeGridTable::arrayString(const StringSet& set) {
             QStringList result;
-=======
-
-        wxArrayString EntityAttributeGridTable::arrayString(const StringSet& set) {
-            wxArrayString result;
->>>>>>> 25625af4
             for (const String& string : set)
                 result.Add(QString(string));
             return result;
@@ -1029,43 +1003,6 @@
             }
         }
 
-<<<<<<< HEAD
 #endif
-=======
-        void EntityAttributeGridTable::notifyRowsUpdated(size_t pos, size_t numRows) {
-            if (GetView() != nullptr) {
-                wxGridTableMessage message(this, wxGRIDTABLE_REQUEST_VIEW_GET_VALUES,
-                                           static_cast<int>(pos),
-                                           static_cast<int>(numRows));
-                GetView()->ProcessTableMessage(message);
-            }
-        }
-
-        void EntityAttributeGridTable::notifyRowsInserted(size_t pos, size_t numRows) {
-            if (GetView() != nullptr) {
-                wxGridTableMessage message(this, wxGRIDTABLE_NOTIFY_ROWS_INSERTED,
-                                           static_cast<int>(pos),
-                                           static_cast<int>(numRows));
-                GetView()->ProcessTableMessage(message);
-            }
-        }
-
-        void EntityAttributeGridTable::notifyRowsAppended(size_t numRows) {
-            if (GetView() != nullptr) {
-                wxGridTableMessage message(this, wxGRIDTABLE_NOTIFY_ROWS_APPENDED,
-                                           static_cast<int>(numRows));
-                GetView()->ProcessTableMessage(message);
-            }
-        }
-
-        void EntityAttributeGridTable::notifyRowsDeleted(size_t pos, size_t numRows) {
-            if (GetView() != nullptr) {
-                wxGridTableMessage message(this, wxGRIDTABLE_NOTIFY_ROWS_DELETED,
-                                           static_cast<int>(pos),
-                                           static_cast<int>(numRows));
-                GetView()->ProcessTableMessage(message);
-            }
-        }
->>>>>>> 25625af4
     }
 }