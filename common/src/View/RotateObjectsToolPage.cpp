--- conflicted
+++ resolved
@@ -82,13 +82,8 @@
             m_angle->SetRange(-360.0, 360.0);
             m_angle->SetValue(vm::toDegrees(m_tool->angle()));
             m_angle->SetDigits(0, 4);
-<<<<<<< HEAD
-            
+
             QString axes[] = { "X", "Y", "Z" };
-=======
-
-            wxString axes[] = { "X", "Y", "Z" };
->>>>>>> 25625af4
             m_axis = new wxChoice(this, wxID_ANY, wxDefaultPosition, wxDefaultSize, 3, axes);
             m_axis->SetSelection(2);
 
@@ -104,8 +99,7 @@
 
             auto* separator = new BorderLine(this, BorderLine::Direction_Vertical);
             separator->SetForegroundColour(Colors::separatorColor());
-<<<<<<< HEAD
-            
+
             auto* sizer = new QHBoxLayout();
             sizer->addWidget(centerText, 0, wxALIGN_CENTER_VERTICAL);
             sizer->addSpacing(LayoutConstants::NarrowHMargin);
@@ -126,29 +120,6 @@
             sizer->addWidget(text3, 0, wxALIGN_CENTER_VERTICAL);
             sizer->addSpacing(LayoutConstants::NarrowHMargin);
             sizer->addWidget(m_rotateButton, 0, wxALIGN_CENTER_VERTICAL);
-=======
-
-            auto* sizer = new wxBoxSizer(wxHORIZONTAL);
-            sizer->Add(centerText, 0, wxALIGN_CENTER_VERTICAL);
-            sizer->AddSpacer(LayoutConstants::NarrowHMargin);
-            sizer->Add(m_recentlyUsedCentersList, 0, wxALIGN_CENTER_VERTICAL);
-            sizer->AddSpacer(LayoutConstants::NarrowHMargin);
-            sizer->Add(m_resetCenterButton, 0, wxALIGN_CENTER_VERTICAL);
-            sizer->AddSpacer(LayoutConstants::MediumHMargin);
-            sizer->Add(separator, 0, wxEXPAND | wxTOP | wxBOTTOM, 2);
-            sizer->AddSpacer(LayoutConstants::NarrowHMargin);
-            sizer->Add(text1, 0, wxALIGN_CENTER_VERTICAL);
-            sizer->AddSpacer(LayoutConstants::NarrowHMargin);
-            sizer->Add(m_angle, 0, wxALIGN_CENTER_VERTICAL);
-            sizer->AddSpacer(LayoutConstants::NarrowHMargin);
-            sizer->Add(text2, 0, wxALIGN_CENTER_VERTICAL);
-            sizer->AddSpacer(LayoutConstants::NarrowHMargin);
-            sizer->Add(m_axis, 0, wxTOP, LayoutConstants::ChoiceTopMargin);
-            sizer->AddSpacer(LayoutConstants::NarrowHMargin);
-            sizer->Add(text3, 0, wxALIGN_CENTER_VERTICAL);
-            sizer->AddSpacer(LayoutConstants::NarrowHMargin);
-            sizer->Add(m_rotateButton, 0, wxALIGN_CENTER_VERTICAL);
->>>>>>> 25625af4
             sizer->SetItemMinSize(m_angle, 80, wxDefaultCoord);
 
             SetSizer(sizer);
