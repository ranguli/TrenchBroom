/*
 Copyright (C) 2010-2017 Kristian Duske

 This file is part of TrenchBroom.

 TrenchBroom is free software: you can redistribute it and/or modify
 it under the terms of the GNU General Public License as published by
 the Free Software Foundation, either version 3 of the License, or
 (at your option) any later version.

 TrenchBroom is distributed in the hope that it will be useful,
 but WITHOUT ANY WARRANTY; without even the implied warranty of
 MERCHANTABILITY or FITNESS FOR A PARTICULAR PURPOSE.  See the
 GNU General Public License for more details.

 You should have received a copy of the GNU General Public License
 along with TrenchBroom. If not, see <http://www.gnu.org/licenses/>.
 */

#include "ELAutoCompleteHelper.h"

namespace TrenchBroom {
    namespace View {
        ELAutoCompleteHelper::ELAutoCompleteHelper(const EL::VariableStore& variables) :
        m_variables(variables.clone()) {}

        size_t ELAutoCompleteHelper::DoShouldStartCompletionAfterInput(const QString& str, const wxUniChar c, const size_t insertPos) const {
            return str.Length() + 1;
        }
<<<<<<< HEAD
        
        size_t ELAutoCompleteHelper::DoShouldStartCompletionAfterRequest(const QString& str, const size_t insertPos) const {
=======

        size_t ELAutoCompleteHelper::DoShouldStartCompletionAfterRequest(const wxString& str, const size_t insertPos) const {
>>>>>>> 25625af4
            return insertPos;
        }

        AutoCompleteTextControl::CompletionResult ELAutoCompleteHelper::DoGetCompletions(const QString& str, const size_t startIndex, const size_t count) const {
            AutoCompleteTextControl::CompletionResult result;

            for (const String& variableName : m_variables->names()) {
                const String variableValue = m_variables->value(variableName).describe();
                result.Add("{" + variableName + "}", variableValue);
            }

            return result;
        }
    }
}<|MERGE_RESOLUTION|>--- conflicted
+++ resolved
@@ -27,13 +27,8 @@
         size_t ELAutoCompleteHelper::DoShouldStartCompletionAfterInput(const QString& str, const wxUniChar c, const size_t insertPos) const {
             return str.Length() + 1;
         }
-<<<<<<< HEAD
-        
+
         size_t ELAutoCompleteHelper::DoShouldStartCompletionAfterRequest(const QString& str, const size_t insertPos) const {
-=======
-
-        size_t ELAutoCompleteHelper::DoShouldStartCompletionAfterRequest(const wxString& str, const size_t insertPos) const {
->>>>>>> 25625af4
             return insertPos;
         }
 
