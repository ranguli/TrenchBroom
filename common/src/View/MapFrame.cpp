/*
 Copyright (C) 2010-2014 Kristian Duske

 This file is part of TrenchBroom.

 TrenchBroom is free software: you can redistribute it and/or modify
 it under the terms of the GNU General Public License as published by
 the Free Software Foundation, either version 3 of the License, or
 (at your option) any later version.

 TrenchBroom is distributed in the hope that it will be useful,
 but WITHOUT ANY WARRANTY; without even the implied warranty of
 MERCHANTABILITY or FITNESS FOR A PARTICULAR PURPOSE.  See the
 GNU General Public License for more details.

 You should have received a copy of the GNU General Public License
 along with TrenchBroom. If not, see <http://www.gnu.org/licenses/>.
 */

#include "MapFrame.h"

#include <QTimer>
#include <QLabel>
#include <QString>
#include <QApplication>
#include <QClipboard>
#include <QInputDialog>
#include <QMessageBox>
#include <QFileDialog>
#include <QStatusBar>
#include <QAction>
#include <QActionGroup>
#include <QMenu>
#include <QMenuBar>
#include <QShortcut>
#include <QToolBar>
#include <QComboBox>
#include <QSplitter>
#include <QVBoxLayout>

#include "TrenchBroomApp.h"
#include "Preferences.h"
#include "PreferenceManager.h"
#include "IO/DiskFileSystem.h"
#include "IO/ResourceUtils.h"
#include "Model/AttributableNode.h"
#include "Model/Brush.h"
#include "Model/EditorContext.h"
#include "Model/Entity.h"
#include "Model/Group.h"
#include "Model/Layer.h"
#include "Model/Node.h"
#include "Model/NodeCollection.h"
#include "Model/PointFile.h"
#include "Model/World.h"
#include "View/Autosaver.h"
#include "View/BorderLine.h"
#include "View/CachingLogger.h"
#include "FileLogger.h"
#include "View/ActionList.h"
#include "View/ClipTool.h"
// FIXME:
//#include "View/CompilationDialog.h"
#include "View/Console.h"
#include "View/EdgeTool.h"
#include "View/FaceTool.h"
#include "View/GLContextManager.h"
#include "View/Grid.h"
#include "View/InfoPanel.h"
#include "View/Inspector.h"
//#include "View/LaunchGameEngineDialog.h"
#include "View/MapDocument.h"
//#include "View/MapFrameDropTarget.h"
#include "View/RenderView.h"
//#include "View/ReplaceTextureDialog.h"
#include "View/SwitchableMapViewContainer.h"
#include "View/VertexTool.h"
#include "View/ViewUtils.h"
#include "View/wxUtils.h"
#include "View/MapViewToolBox.h"

#include <vecmath/util.h>

#include <cassert>
#include <iterator>

namespace TrenchBroom {
    namespace View {
        MapFrame::MapFrame() :
        QMainWindow(),
        m_frameManager(nullptr),
        m_autosaver(nullptr),
        m_autosaveTimer(nullptr),
        m_contextManager(nullptr),
        m_mapView(nullptr),
        m_infoPanel(nullptr),
        m_console(nullptr),
        m_inspector(nullptr),
        m_gridChoice(nullptr)
//        m_compilationDialog(nullptr),
        {}

        MapFrame::MapFrame(FrameManager* frameManager, MapDocumentSPtr document) :
        QMainWindow(),
        m_frameManager(frameManager),
        m_autosaver(nullptr),
        m_autosaveTimer(nullptr),
        m_contextManager(nullptr),
        m_mapView(nullptr),
        m_infoPanel(nullptr),
        m_console(nullptr),
        m_inspector(nullptr),
        m_gridChoice(nullptr)
//        m_compilationDialog(nullptr),
        {
            Create(frameManager, document);
        }

        void MapFrame::Create(FrameManager* frameManager, MapDocumentSPtr document) {
            setAttribute(Qt::WA_DeleteOnClose);

            ensure(frameManager != nullptr, "frameManager is null");
            ensure(document.get() != nullptr, "document is null");

            m_frameManager = frameManager;
            m_document = document;
            m_autosaver = new Autosaver(m_document);

            m_contextManager = new GLContextManager();

            createGui();
            createActions();
            createToolBar();

            updateBindings();
            updateGridActions();
            updateToolActions();
            updateOtherActions();
            updateUndoRedoActions();
            updateClipboardActions();

            createMenus();
            createStatusBar();

            m_document->setParentLogger(m_console);
            m_document->setViewEffectsService(m_mapView);

            m_autosaveTimer = new QTimer(this);
            m_autosaveTimer->start(1000);

            bindObservers();
            bindEvents();

            clearDropTarget();
<<<<<<< HEAD
=======

            m_updateLocker = new CommandWindowUpdateLocker(this, m_document);
#ifdef __APPLE__
            m_updateLocker->Start();
#endif
        }

        static RenderView* FindChildRenderView(wxWindow *current) {
            for (wxWindow *child : current->GetChildren()) {
                RenderView *canvas = wxDynamicCast(child, RenderView);
                if (canvas != nullptr)
                    return canvas;

                canvas = FindChildRenderView(child);
                if (canvas != nullptr)
                    return canvas;
            }
            return nullptr;
>>>>>>> 25625af4
        }

        MapFrame::~MapFrame() {
            // FIXME: necessary in Qt?
#if 0
            // Search for a RenderView (wxGLCanvas subclass) and make it current.
            RenderView* canvas = FindChildRenderView(this);
            if (canvas != nullptr && m_contextManager != nullptr) {
                wxGLContext* mainContext = m_contextManager->mainContext();
                if (mainContext != nullptr)
                    mainContext->SetCurrent(*canvas);
            }
#endif

            // The MapDocument's CachingLogger has a pointer to m_console, which
            // is about to be destroyed (DestroyChildren()). Clear the pointer
            // so we don't try to log to a dangling pointer (#1885).
            m_document->setParentLogger(nullptr);

            // Makes IsBeingDeleted() return true
            // FIXME: necessary in Qt?
//            SendDestroyEvent();

            m_mapView->deactivateTool();

            unbindObservers();
<<<<<<< HEAD
=======
            removeRecentDocumentsMenu(GetMenuBar());

            delete m_updateLocker;
            m_updateLocker = nullptr;

            delete m_autosaveTimer;
            m_autosaveTimer = nullptr;
>>>>>>> 25625af4

            delete m_autosaver;
            m_autosaver = nullptr;

            // The order of deletion here is important because both the document and the children
            // need the context manager (and its embedded VBO) to clean up their resources.

<<<<<<< HEAD
            destroy(false, true); // Destroy the children first because they might still access document resources.
            
=======
            DestroyChildren(); // Destroy the children first because they might still access document resources.

>>>>>>> 25625af4
            m_document->setViewEffectsService(nullptr);
            m_document.reset();

            delete m_contextManager;
            m_contextManager = nullptr;
        }

        void MapFrame::positionOnScreen(QWidget* reference) {
            // FIXME: Restore saved size from preferences here?

            resize(1024, 768);
            if (reference) {
                move(reference->pos() + QPoint(23, 23));
            } else {
                // FIXME: Should we bother centering it on screen like the wx version did?
            }
        }

        MapDocumentSPtr MapFrame::document() const {
            return m_document;
        }

        Logger& MapFrame::logger() const {
            return *m_console;
        }

        void MapFrame::setToolBoxDropTarget() {
            // FIXME:
            //SetDropTarget(nullptr);
            m_mapView->setToolBoxDropTarget();
        }

        void MapFrame::clearDropTarget() {
            m_mapView->clearDropTarget();
            // FIXME:
            //SetDropTarget(new MapFrameDropTarget(m_document, this));
        }

        bool MapFrame::newDocument(Model::GameSPtr game, const Model::MapFormat mapFormat) {
            if (!confirmOrDiscardChanges())
                return false;
            m_document->newDocument(mapFormat, MapDocument::DefaultWorldBounds, game);
            return true;
        }

        bool MapFrame::openDocument(Model::GameSPtr game, const Model::MapFormat mapFormat, const IO::Path& path) {
            if (!confirmOrDiscardChanges())
                return false;
            m_document->loadDocument(mapFormat, MapDocument::DefaultWorldBounds, game, path);
            return true;
        }

        bool MapFrame::saveDocument() {
            try {
                if (m_document->persistent()) {
                    m_document->saveDocument();
                    logger().info() << "Saved " << m_document->path();
                    return true;
                }
                return saveDocumentAs();
            } catch (const FileSystemException& e) {
                QMessageBox::critical(this, "", e.what(), QMessageBox::Ok);
                return false;
            } catch (...) {
                QMessageBox::critical(this, "", QString::fromStdString("Unknown error while saving " + m_document->path().asString()), QMessageBox::Ok);
                return false;
            }
        }

        bool MapFrame::saveDocumentAs() {
            try {
                const IO::Path& originalPath = m_document->path();
                const IO::Path directory = originalPath.deleteLastComponent();
                const IO::Path fileName = originalPath.lastComponent();

                const QString newFileName = QFileDialog::getSaveFileName(this, "Save map file", QString::fromStdString(originalPath.asString()), "Map files (*.map)");
                if (newFileName.isEmpty())
                    return false;

                const IO::Path path(newFileName.toStdString());
                m_document->saveDocumentAs(path);
                logger().info() << "Saved " << m_document->path();
                return true;
            } catch (const FileSystemException& e) {
                QMessageBox::critical(this, "", e.what(), QMessageBox::Ok);
                return false;
            } catch (...) {
                QMessageBox::critical(this, "", QString::fromStdString("Unknown error while saving " + m_document->filename()), QMessageBox::Ok);
                return false;
            }
        }

        bool MapFrame::exportDocumentAsObj() {
            const IO::Path& originalPath = m_document->path();
<<<<<<< HEAD
            const IO::Path objPath = originalPath.replaceExtension("obj");

            const QString newFileName = QFileDialog::getSaveFileName(this, "Export Wavefront OBJ file", QString::fromStdString(objPath.asString()), "Wavefront OBJ files (*.obj)");
            if (newFileName.isEmpty())
                return false;

            return exportDocument(Model::WavefrontObj, IO::Path(newFileName.toStdString()));
=======
            const IO::Path directory = originalPath.deleteLastComponent();
            const IO::Path filename = originalPath.lastComponent().replaceExtension("obj");
            wxString wildcard;

            wxFileDialog saveDialog(this, "Export Wavefront OBJ file", directory.asString(), filename.asString(), "Wavefront OBJ files (*.obj)|*.obj", wxFD_SAVE | wxFD_OVERWRITE_PROMPT);
            if (saveDialog.ShowModal() == wxID_CANCEL)
                return false;

            return exportDocument(Model::WavefrontObj, IO::Path(saveDialog.GetPath().ToStdString()));
>>>>>>> 25625af4
        }

        bool MapFrame::exportDocument(const Model::ExportFormat format, const IO::Path& path) {
            try {
                m_document->exportDocumentAs(format, path);
                logger().info() << "Exported " << path;
                return true;
            } catch (const FileSystemException& e) {
                QMessageBox::critical(this, "", e.what(), QMessageBox::Ok);
                return false;
            } catch (...) {
                QMessageBox::critical(this, "", QString::fromStdString("Unknown error while exporting " + path.asString()), QMessageBox::Ok);
                return false;
            }
        }

        bool MapFrame::confirmOrDiscardChanges() {
            if (!m_document->modified())
                return true;
            const QMessageBox::StandardButton result = QMessageBox::question(this, "TrenchBroom", QString::fromStdString(m_document->filename() + " has been modified. Do you want to save the changes?"), QMessageBox::Yes | QMessageBox::No | QMessageBox::Cancel);
            switch (result) {
                case QMessageBox::Yes:
                    return saveDocument();
                case QMessageBox::No:
                    return true;
                default:
                    return false;
            }
        }

        void MapFrame::updateTitle() {
            setWindowModified(m_document->modified());
            setWindowTitle(QString::fromStdString(m_document->filename()) + QString("[*] - TrenchBroom"));
            setWindowFilePath(QString::fromStdString(m_document->path().asString()));
        }

        void MapFrame::createActions() {
		    // File

            fileNewAction = new QAction("New", this);
            registerBinding(fileNewAction, ActionList::instance().menuFileNewInfo);
            connect(fileNewAction, &QAction::triggered, &TrenchBroomApp::instance(), &TrenchBroomApp::OnFileNew);

            fileOpenAction = new QAction("Open", this);
            registerBinding(fileOpenAction, ActionList::instance().menuFileOpenInfo);
            connect(fileOpenAction, &QAction::triggered, &TrenchBroomApp::instance(), &TrenchBroomApp::OnFileOpen);

            fileSaveAction = new QAction("Save", this);
            registerBinding(fileSaveAction, ActionList::instance().menuFileSaveInfo);
            connect(fileSaveAction, &QAction::triggered, this, &MapFrame::OnFileSave);

            fileSaveAsAction = new QAction("Save as...", this);
            registerBinding(fileSaveAsAction, ActionList::instance().menuFileSaveasInfo);
            connect(fileSaveAsAction, &QAction::triggered, this, &MapFrame::OnFileSaveAs);

            fileExportObjAction = new QAction("Wavefront OBJ...", this);
            registerBinding(fileExportObjAction, ActionList::instance().menuFileExportWavefrontOBJInfo);
            connect(fileExportObjAction, &QAction::triggered, this, &MapFrame::OnFileExportObj);

            fileLoadPointFileAction = new QAction("Load Point File...", this);
            registerBinding(fileLoadPointFileAction, ActionList::instance().menuFileLoadPointFileInfo);
            connect(fileLoadPointFileAction, &QAction::triggered, this, &MapFrame::OnFileLoadPointFile);

            fileReloadPointFileAction = new QAction("Reload Point File", this);
            registerBinding(fileReloadPointFileAction, ActionList::instance().menuFileReloadPointFileInfo);
            connect(fileReloadPointFileAction, &QAction::triggered, this, &MapFrame::OnFileReloadPointFile);

            fileUnloadPointFileAction = new QAction("Unload Point File", this);
            registerBinding(fileUnloadPointFileAction, ActionList::instance().menuFileUnloadPointFileInfo);
            connect(fileUnloadPointFileAction, &QAction::triggered, this, &MapFrame::OnFileUnloadPointFile);

            fileLoadPortalFileAction = new QAction("Load Portal File...", this);
            registerBinding(fileLoadPortalFileAction, ActionList::instance().menuFileLoadPortalFileInfo);
            connect(fileLoadPortalFileAction, &QAction::triggered, this, &MapFrame::OnFileLoadPortalFile);

            fileReloadPortalFileAction = new QAction("Reload Portal File", this);
            registerBinding(fileReloadPortalFileAction, ActionList::instance().menuFileReloadPortalFileInfo);
            connect(fileReloadPortalFileAction, &QAction::triggered, this, &MapFrame::OnFileReloadPortalFile);

            fileUnloadPortalFileAction = new QAction("Unload Portal File", this);
            registerBinding(fileUnloadPortalFileAction, ActionList::instance().menuFileUnloadPortalFileInfo);
            connect(fileUnloadPortalFileAction, &QAction::triggered, this, &MapFrame::OnFileUnloadPortalFile);

            fileReloadTextureCollectionsAction = new QAction("Reload Texture Collections", this);
            registerBinding(fileReloadTextureCollectionsAction,
                            ActionList::instance().menuFileReloadTextureCollectionsInfo);
            connect(fileReloadTextureCollectionsAction, &QAction::triggered, this, &MapFrame::OnFileReloadTextureCollections);

            fileReloadEntityDefinitionsAction = new QAction("Reload Entity Definitions", this);
            registerBinding(fileReloadEntityDefinitionsAction,
                            ActionList::instance().menuFileReloadEntityDefinitionsInfo);
            connect(fileReloadEntityDefinitionsAction, &QAction::triggered, this, &MapFrame::OnFileReloadEntityDefinitions);

            fileCloseAction = new QAction("Close", this);
            registerBinding(fileCloseAction, ActionList::instance().menuFileCloseInfo);
            connect(fileCloseAction, &QAction::triggered, this, &MapFrame::OnFileClose);

            // Edit

            editUndoAction = new QAction("Undo", this);
            registerBinding(editUndoAction, ActionList::instance().menuEditUndoInfo);
            connect(editUndoAction, &QAction::triggered, this, &MapFrame::OnEditUndo); //, this, wxID_UNDO);

            editRedoAction = new QAction("Redo", this);
            registerBinding(editRedoAction, ActionList::instance().menuEditRedoInfo);
            connect(editRedoAction, &QAction::triggered, this, &MapFrame::OnEditRedo); //, this, wxID_REDO);

            editRepeatAction = new QAction("Repeat", this);
            registerBinding(editRepeatAction, ActionList::instance().menuEditRepeatInfo);
            connect(editRepeatAction, &QAction::triggered, this, &MapFrame::OnEditRepeat); //, this, CommandIds::Menu::EditRepeat);

            editClearRepeatAction = new QAction("Clear Repeatable Commands", this);
            registerBinding(editClearRepeatAction, ActionList::instance().menuEditClearRepeatableCommandsInfo);
            connect(editClearRepeatAction, &QAction::triggered, this, &MapFrame::OnEditClearRepeat); //, this, CommandIds::Menu::EditClearRepeat);


            editCutAction = new QAction("Cut", this);
            registerBinding(editCutAction, ActionList::instance().menuEditCutInfo);
            connect(editCutAction, &QAction::triggered, this, &MapFrame::OnEditCut); //, this, wxID_CUT);

            editCopyAction = new QAction("Copy", this);
            registerBinding(editCopyAction, ActionList::instance().menuEditCopyInfo);
            connect(editCopyAction, &QAction::triggered, this, &MapFrame::OnEditCopy); //, this, wxID_COPY);

            editPasteAction = new QAction("Paste", this);
            registerBinding(editPasteAction, ActionList::instance().menuEditPasteInfo);
            connect(editPasteAction, &QAction::triggered, this, &MapFrame::OnEditPaste);

            editPasteAtOriginalPositionAction = new QAction("Paste at Original Position", this);
            registerBinding(editPasteAtOriginalPositionAction,
                            ActionList::instance().menuEditPasteatOriginalPositionInfo);
            connect(editPasteAtOriginalPositionAction, &QAction::triggered, this, &MapFrame::OnEditPasteAtOriginalPosition);

            editDuplicateAction = new QAction("Duplicate", this);
            registerBinding(editDuplicateAction, ActionList::instance().menuEditDuplicateInfo);
            editDuplicateAction->setIcon(IO::loadIconResourceQt(IO::Path("DuplicateObjects.png")));
            connect(editDuplicateAction, &QAction::triggered, this, &MapFrame::OnEditDuplicate);

            editDeleteAction = new QAction("Delete", this);
            registerBinding(editDeleteAction, ActionList::instance().menuEditDeleteInfo);
            connect(editDeleteAction, &QAction::triggered, this, &MapFrame::OnEditDelete);


            editSelectAllAction = new QAction("Select All", this);
            registerBinding(editSelectAllAction, ActionList::instance().menuEditSelectAllInfo);
            connect(editSelectAllAction, &QAction::triggered, this, &MapFrame::OnEditSelectAll); //, this, CommandIds::Menu::EditSelectAll);

            editSelectSiblingsAction = new QAction("Select Siblings", this);
            registerBinding(editSelectSiblingsAction, ActionList::instance().menuEditSelectSiblingsInfo);
            connect(editSelectSiblingsAction, &QAction::triggered, this, &MapFrame::OnEditSelectSiblings); //, this, CommandIds::Menu::EditSelectSiblings);

            editSelectTouchingAction = new QAction("Select Touching", this);
            registerBinding(editSelectTouchingAction, ActionList::instance().menuEditSelectTouchingInfo);
            connect(editSelectTouchingAction, &QAction::triggered, this, &MapFrame::OnEditSelectTouching); //, this, CommandIds::Menu::EditSelectTouching);

            editSelectInsideAction = new QAction("Select Inside", this);
            registerBinding(editSelectInsideAction, ActionList::instance().menuEditSelectInsideInfo);
            connect(editSelectInsideAction, &QAction::triggered, this, &MapFrame::OnEditSelectInside); //, this, CommandIds::Menu::EditSelectInside);

            editSelectTallAction = new QAction("Select Tall", this);
            registerBinding(editSelectTallAction, ActionList::instance().menuEditSelectTallInfo);
            connect(editSelectTallAction, &QAction::triggered, this, &MapFrame::OnEditSelectTall); //, this, CommandIds::Menu::EditSelectTall);

            editSelectByLineNumberAction = new QAction("Select by Line Number", this);
            registerBinding(editSelectByLineNumberAction, ActionList::instance().menuEditSelectbyLineNumberInfo);
            connect(editSelectByLineNumberAction, &QAction::triggered, this, &MapFrame::OnEditSelectByLineNumber); //, this, CommandIds::Menu::EditSelectByFilePosition);

            editSelectNoneAction = new QAction("Select None", this);
            registerBinding(editSelectNoneAction, ActionList::instance().menuEditSelectNoneInfo);
            connect(editSelectNoneAction, &QAction::triggered, this, &MapFrame::OnEditSelectNone); //, this, CommandIds::Menu::EditSelectNone);


            editGroupSelectedObjectsAction = new QAction("Group", this);
            registerBinding(editGroupSelectedObjectsAction, ActionList::instance().menuEditGroupInfo);
            connect(editGroupSelectedObjectsAction, &QAction::triggered, this, &MapFrame::OnEditGroupSelectedObjects); //, this, CommandIds::Menu::EditGroupSelection);

            editUngroupSelectedObjectsAction = new QAction("Ungroup", this);
            registerBinding(editUngroupSelectedObjectsAction, ActionList::instance().menuEditUngroupInfo);
            connect(editUngroupSelectedObjectsAction, &QAction::triggered, this, &MapFrame::OnEditUngroupSelectedObjects); //, this, CommandIds::Menu::EditUngroupSelection);


            editToolActionGroup = new QActionGroup(this);

            editDeactivateToolAction = new QAction("Deactivate Tool", editToolActionGroup);
            editDeactivateToolAction->setIcon(IO::loadIconResourceQt(IO::Path("NoTool.png")));
            connect(editDeactivateToolAction, &QAction::triggered, this, &MapFrame::OnEditDeactivateTool); //, this, CommandIds::Menu::EditDeactivateTool);

            editToggleCreateComplexBrushToolAction = new QAction("Brush Tool", editToolActionGroup);
            editToggleCreateComplexBrushToolAction->setIcon(IO::loadIconResourceQt(IO::Path("BrushTool.png")));
            editToggleCreateComplexBrushToolAction->setCheckable(true);
            registerBinding(editToggleCreateComplexBrushToolAction, ActionList::instance().menuEditToolsBrushToolInfo);
            connect(editToggleCreateComplexBrushToolAction, &QAction::triggered, this, &MapFrame::OnEditToggleCreateComplexBrushTool); //, this, CommandIds::Menu::EditToggleCreateComplexBrushTool);

            editToggleClipToolAction = new QAction("Clip Tool", editToolActionGroup);
            editToggleClipToolAction->setIcon(IO::loadIconResourceQt(IO::Path("ClipTool.png")));
            editToggleClipToolAction->setCheckable(true);
            registerBinding(editToggleClipToolAction, ActionList::instance().menuEditToolsClipToolInfo);
            connect(editToggleClipToolAction, &QAction::triggered, this, &MapFrame::OnEditToggleClipTool); //, this, CommandIds::Menu::EditToggleClipTool);

            editToggleRotateObjectsToolAction = new QAction("Rotate Tool", editToolActionGroup);
            editToggleRotateObjectsToolAction->setIcon(IO::loadIconResourceQt(IO::Path("RotateTool.png")));
            editToggleRotateObjectsToolAction->setCheckable(true);
            registerBinding(editToggleRotateObjectsToolAction, ActionList::instance().menuEditToolsRotateToolInfo);
            connect(editToggleRotateObjectsToolAction, &QAction::triggered, this, &MapFrame::OnEditToggleRotateObjectsTool); //, this, CommandIds::Menu::EditToggleRotateObjectsTool);

            editToggleScaleObjectsToolAction = new QAction("Scale Tool", editToolActionGroup);
            editToggleScaleObjectsToolAction->setIcon(IO::loadIconResourceQt(IO::Path("ScaleTool.png")));
            editToggleScaleObjectsToolAction->setCheckable(true);
            registerBinding(editToggleScaleObjectsToolAction, ActionList::instance().menuEditToolsScaleToolInfo);
            connect(editToggleScaleObjectsToolAction, &QAction::triggered, this, &MapFrame::OnEditToggleScaleObjectsTool); //, this, CommandIds::Menu::EditToggleScaleObjectsTool);

            editToggleShearObjectsToolAction = new QAction("Shear Tool", editToolActionGroup);
            editToggleShearObjectsToolAction->setIcon(IO::loadIconResourceQt(IO::Path("ShearTool.png")));
            editToggleShearObjectsToolAction->setCheckable(true);
            registerBinding(editToggleShearObjectsToolAction, ActionList::instance().menuEditToolsShearToolInfo);
            connect(editToggleShearObjectsToolAction, &QAction::triggered, this, &MapFrame::OnEditToggleShearObjectsTool); //, this, CommandIds::Menu::EditToggleShearObjectsTool);

            editToggleVertexToolAction = new QAction("Vertex Tool", editToolActionGroup);
            editToggleVertexToolAction->setIcon(IO::loadIconResourceQt(IO::Path("VertexTool.png")));
            editToggleVertexToolAction->setCheckable(true);
            registerBinding(editToggleVertexToolAction, ActionList::instance().menuEditToolsVertexToolInfo);
            connect(editToggleVertexToolAction, &QAction::triggered, this, &MapFrame::OnEditToggleVertexTool); //, this, CommandIds::Menu::EditToggleVertexTool);

            editToggleEdgeToolAction = new QAction("Edge Tool", editToolActionGroup);
            editToggleEdgeToolAction->setIcon(IO::loadIconResourceQt(IO::Path("EdgeTool.png")));
            editToggleEdgeToolAction->setCheckable(true);
            registerBinding(editToggleEdgeToolAction, ActionList::instance().menuEditToolsEdgeToolInfo);
            connect(editToggleEdgeToolAction, &QAction::triggered, this, &MapFrame::OnEditToggleEdgeTool); //, this, CommandIds::Menu::EditToggleEdgeTool);

            editToggleFaceToolAction = new QAction("Face Tool", editToolActionGroup);
            editToggleFaceToolAction->setIcon(IO::loadIconResourceQt(IO::Path("FaceTool.png")));
            editToggleFaceToolAction->setCheckable(true);
            registerBinding(editToggleFaceToolAction, ActionList::instance().menuEditToolsFaceToolInfo);
            connect(editToggleFaceToolAction, &QAction::triggered, this, &MapFrame::OnEditToggleFaceTool); //, this, CommandIds::Menu::EditToggleFaceTool);


            editCsgConvexMergeAction = new QAction("Convex Merge", this);
            registerBinding(editCsgConvexMergeAction, ActionList::instance().menuEditCSGConvexMergeInfo);
            connect(editCsgConvexMergeAction, &QAction::triggered, this, &MapFrame::OnEditCsgConvexMerge); //, this, CommandIds::Menu::EditCsgConvexMerge);

            editCsgSubtractAction = new QAction("Subtract", this);
            registerBinding(editCsgSubtractAction, ActionList::instance().menuEditCSGSubtractInfo);
            connect(editCsgSubtractAction, &QAction::triggered, this, &MapFrame::OnEditCsgSubtract); //, this, CommandIds::Menu::EditCsgSubtract);

            editCsgIntersectAction = new QAction("Intersect", this);
            registerBinding(editCsgIntersectAction, ActionList::instance().menuEditCSGIntersectInfo);
            connect(editCsgIntersectAction, &QAction::triggered, this, &MapFrame::OnEditCsgIntersect); //, this, CommandIds::Menu::EditCsgIntersect);

            editCsgHollowAction = new QAction("Hollow", this);
            registerBinding(editCsgHollowAction, ActionList::instance().menuEditCSGHollowInfo);
            connect(editCsgHollowAction, &QAction::triggered, this, &MapFrame::OnEditCsgHollow); //, this, CommandIds::Menu::EditCsgHollow);


            editReplaceTextureAction = new QAction("Replace Texture...", this);
            registerBinding(editReplaceTextureAction, ActionList::instance().menuEditReplaceTextureInfo);
            connect(editReplaceTextureAction, &QAction::triggered, this, &MapFrame::OnEditReplaceTexture); //, this, CommandIds::Menu::EditReplaceTexture);

            editToggleTextureLockAction = new QAction("Texture Lock", this);
            registerBinding(editToggleTextureLockAction, ActionList::instance().menuEditTextureLockInfo);
            editToggleTextureLockAction->setCheckable(true);
            editToggleTextureLockAction->setIcon(IO::loadIconResourceOffOnQt(IO::Path("TextureLockOff.png"), IO::Path("TextureLockOn.png")));
            connect(editToggleTextureLockAction, &QAction::triggered, this, &MapFrame::OnEditToggleTextureLock); //, this, CommandIds::Menu::EditToggleTextureLock);

            editToggleUVLockAction = new QAction("UV Lock", this);
            registerBinding(editToggleUVLockAction, ActionList::instance().menuEditUVLockInfo);
            editToggleUVLockAction->setCheckable(true);
            editToggleUVLockAction->setIcon(IO::loadIconResourceOffOnQt(IO::Path("UVLockOff.png"), IO::Path("UVLockOn.png")));
            connect(editToggleUVLockAction, &QAction::triggered, this, &MapFrame::OnEditToggleUVLock); //, this, CommandIds::Menu::EditToggleUVLock);

            editSnapVerticesToIntegerAction = new QAction("Snap Vertices to Integer", this);
            registerBinding(editSnapVerticesToIntegerAction, ActionList::instance().menuEditSnapVerticestoIntegerInfo);
            connect(editSnapVerticesToIntegerAction, &QAction::triggered, this, &MapFrame::OnEditSnapVerticesToInteger); //, this, CommandIds::Menu::EditSnapVerticesToInteger);

            editSnapVerticesToGridAction = new QAction("Snap Vertices to Grid", this);
            registerBinding(editSnapVerticesToGridAction, ActionList::instance().menuEditSnapVerticestoGridInfo);
            connect(editSnapVerticesToGridAction, &QAction::triggered, this, &MapFrame::OnEditSnapVerticesToGrid); //, this, CommandIds::Menu::EditSnapVerticesToGrid);

            // View

            viewToggleShowGridAction = new QAction("Show Grid", this);
            viewToggleShowGridAction->setCheckable(true);
            registerBinding(viewToggleShowGridAction, ActionList::instance().menuViewGridShowGridInfo);
            connect(viewToggleShowGridAction, &QAction::triggered, this, &MapFrame::OnViewToggleShowGrid);

            viewToggleSnapToGridAction = new QAction("Snap to Grid", this);
            viewToggleSnapToGridAction->setCheckable(true);
            registerBinding(viewToggleSnapToGridAction, ActionList::instance().menuViewGridSnaptoGridInfo);
            connect(viewToggleSnapToGridAction, &QAction::triggered, this, &MapFrame::OnViewToggleSnapToGrid);

            viewIncGridSizeAction = new QAction("Increase Grid Size", this);
            registerBinding(viewIncGridSizeAction, ActionList::instance().menuViewGridIncreaseGridSizeInfo);
            connect(viewIncGridSizeAction, &QAction::triggered, this, &MapFrame::OnViewIncGridSize);

            viewDecGridSizeAction = new QAction("Decrease Grid Size", this);
            registerBinding(viewDecGridSizeAction, ActionList::instance().menuViewGridDecreaseGridSizeInfo);
            connect(viewDecGridSizeAction, &QAction::triggered, this, &MapFrame::OnViewDecGridSize);

            viewSetGridSizeActionGroup = new QActionGroup(this);

            viewSetGridSize0Point125Action = new QAction("Set Grid Size 0.125", viewSetGridSizeActionGroup);
            viewSetGridSize0Point125Action->setData(QVariant(-3));
            viewSetGridSize0Point125Action->setCheckable(true);
            registerBinding(viewSetGridSize0Point125Action, ActionList::instance().menuViewGridSetGridSize0125Info);
            connect(viewSetGridSize0Point125Action, &QAction::triggered, this, &MapFrame::OnViewSetGridSize);

            viewSetGridSize0Point25Action = new QAction("Set Grid Size 0.25", viewSetGridSizeActionGroup);
            viewSetGridSize0Point25Action->setData(QVariant(-2));
            viewSetGridSize0Point25Action->setCheckable(true);
            registerBinding(viewSetGridSize0Point25Action, ActionList::instance().menuViewGridSetGridSize025Info);
            connect(viewSetGridSize0Point25Action, &QAction::triggered, this, &MapFrame::OnViewSetGridSize);

            viewSetGridSize0Point5Action = new QAction("Set Grid Size 0.5", viewSetGridSizeActionGroup);
            viewSetGridSize0Point5Action->setData(QVariant(-1));
            viewSetGridSize0Point5Action->setCheckable(true);
            registerBinding(viewSetGridSize0Point5Action, ActionList::instance().menuViewGridSetGridSize05Info);
            connect(viewSetGridSize0Point5Action, &QAction::triggered, this, &MapFrame::OnViewSetGridSize);

            viewSetGridSize1Action = new QAction("Set Grid Size 1", viewSetGridSizeActionGroup);
            viewSetGridSize1Action->setData(QVariant(0));
            viewSetGridSize1Action->setCheckable(true);
            registerBinding(viewSetGridSize1Action, ActionList::instance().menuViewGridSetGridSize1Info);
            connect(viewSetGridSize1Action, &QAction::triggered, this, &MapFrame::OnViewSetGridSize);

            viewSetGridSize2Action = new QAction("Set Grid Size 2", viewSetGridSizeActionGroup);
            viewSetGridSize2Action->setData(QVariant(1));
            viewSetGridSize2Action->setCheckable(true);
            registerBinding(viewSetGridSize2Action, ActionList::instance().menuViewGridSetGridSize2Info);
            connect(viewSetGridSize2Action, &QAction::triggered, this, &MapFrame::OnViewSetGridSize);

            viewSetGridSize4Action = new QAction("Set Grid Size 4", viewSetGridSizeActionGroup);
            viewSetGridSize4Action->setData(QVariant(2));
            viewSetGridSize4Action->setCheckable(true);
            registerBinding(viewSetGridSize4Action, ActionList::instance().menuViewGridSetGridSize4Info);
            connect(viewSetGridSize4Action, &QAction::triggered, this, &MapFrame::OnViewSetGridSize);

            viewSetGridSize8Action = new QAction("Set Grid Size 8", viewSetGridSizeActionGroup);
            viewSetGridSize8Action->setData(QVariant(3));
            viewSetGridSize8Action->setCheckable(true);
            registerBinding(viewSetGridSize8Action, ActionList::instance().menuViewGridSetGridSize8Info);
            connect(viewSetGridSize8Action, &QAction::triggered, this, &MapFrame::OnViewSetGridSize);

            viewSetGridSize16Action = new QAction("Set Grid Size 16", viewSetGridSizeActionGroup);
            viewSetGridSize16Action->setData(QVariant(4));
            viewSetGridSize16Action->setCheckable(true);
            registerBinding(viewSetGridSize16Action, ActionList::instance().menuViewGridSetGridSize16Info);
            connect(viewSetGridSize16Action, &QAction::triggered, this, &MapFrame::OnViewSetGridSize);

            viewSetGridSize32Action = new QAction("Set Grid Size 32", viewSetGridSizeActionGroup);
            viewSetGridSize32Action->setData(QVariant(5));
            viewSetGridSize32Action->setCheckable(true);
            registerBinding(viewSetGridSize32Action, ActionList::instance().menuViewGridSetGridSize32Info);
            connect(viewSetGridSize32Action, &QAction::triggered, this, &MapFrame::OnViewSetGridSize);

            viewSetGridSize64Action = new QAction("Set Grid Size 64", viewSetGridSizeActionGroup);
            viewSetGridSize64Action->setData(QVariant(6));
            viewSetGridSize64Action->setCheckable(true);
            registerBinding(viewSetGridSize64Action, ActionList::instance().menuViewGridSetGridSize64Info);
            connect(viewSetGridSize64Action, &QAction::triggered, this, &MapFrame::OnViewSetGridSize);

            viewSetGridSize128Action = new QAction("Set Grid Size 128", viewSetGridSizeActionGroup);
            viewSetGridSize128Action->setData(QVariant(7));
            viewSetGridSize128Action->setCheckable(true);
            registerBinding(viewSetGridSize128Action, ActionList::instance().menuViewGridSetGridSize128Info);
            connect(viewSetGridSize128Action, &QAction::triggered, this, &MapFrame::OnViewSetGridSize);

            viewSetGridSize256Action = new QAction("Set Grid Size 256", viewSetGridSizeActionGroup);
            viewSetGridSize256Action->setData(QVariant(8));
            viewSetGridSize256Action->setCheckable(true);
            registerBinding(viewSetGridSize256Action, ActionList::instance().menuViewGridSetGridSize256Info);
            connect(viewSetGridSize256Action, &QAction::triggered, this, &MapFrame::OnViewSetGridSize);

            viewMoveCameraToNextPointAction = new QAction("Move to Next Point", this);
            registerBinding(viewMoveCameraToNextPointAction, ActionList::instance().menuViewCameraMovetoNextPointInfo);
            connect(viewMoveCameraToNextPointAction, &QAction::triggered, this, &MapFrame::OnViewMoveCameraToNextPoint);

            viewMoveCameraToPreviousPointAction = new QAction("Move to Previous Point", this);
            registerBinding(viewMoveCameraToPreviousPointAction, ActionList::instance().menuViewCameraMovetoPreviousPointInfo);
            connect(viewMoveCameraToPreviousPointAction, &QAction::triggered, this, &MapFrame::OnViewMoveCameraToPreviousPoint);

            viewFocusCameraOnSelectionAction = new QAction("Focus on Selection", this);
            registerBinding(viewFocusCameraOnSelectionAction, ActionList::instance().menuViewCameraFocusonSelectionInfo);
            connect(viewFocusCameraOnSelectionAction, &QAction::triggered, this, &MapFrame::OnViewFocusCameraOnSelection);

            viewMoveCameraToPositionAction = new QAction("Move Camera to...", this);
            registerBinding(viewMoveCameraToPositionAction, ActionList::instance().menuViewCameraMoveCameratoInfo);
            connect(viewMoveCameraToPositionAction, &QAction::triggered, this, &MapFrame::OnViewMoveCameraToPosition);

            viewHideSelectionAction = new QAction("Hide", this);
            registerBinding(viewHideSelectionAction, ActionList::instance().menuViewHideInfo);
            connect(viewHideSelectionAction, &QAction::triggered, this, &MapFrame::OnViewHideSelectedObjects);

            viewIsolateSelectionAction = new QAction("Isolate", this);
            registerBinding(viewIsolateSelectionAction, ActionList::instance().menuViewIsolateInfo);
            connect(viewIsolateSelectionAction, &QAction::triggered, this, &MapFrame::OnViewIsolateSelectedObjects);

            viewUnhideAllAction = new QAction("Show All", this);
            registerBinding(viewUnhideAllAction, ActionList::instance().menuViewShowAllInfo);
            connect(viewUnhideAllAction, &QAction::triggered, this, &MapFrame::OnViewShowHiddenObjects);

            viewSwitchToMapInspectorAction = new QAction("Switch to Map Inspector", this);
            registerBinding(viewSwitchToMapInspectorAction, ActionList::instance().menuViewSwitchtoMapInspectorInfo);
            connect(viewSwitchToMapInspectorAction, &QAction::triggered, this, &MapFrame::OnViewSwitchToMapInspector);

            viewSwitchToEntityInspectorAction = new QAction("Switch to Entity Inspector", this);
            registerBinding(viewSwitchToEntityInspectorAction, ActionList::instance().menuViewSwitchtoEntityInspectorInfo);
            connect(viewSwitchToEntityInspectorAction, &QAction::triggered, this, &MapFrame::OnViewSwitchToEntityInspector);

            viewSwitchToFaceInspectorAction = new QAction("Switch to Face Inspector", this);
            registerBinding(viewSwitchToFaceInspectorAction, ActionList::instance().menuViewSwitchtoFaceInspectorInfo);
            connect(viewSwitchToFaceInspectorAction, &QAction::triggered, this, &MapFrame::OnViewSwitchToFaceInspector);

            viewToggleMaximizeCurrentViewAction = new QAction("Maximize Current View", this);
            registerBinding(viewToggleMaximizeCurrentViewAction, ActionList::instance().menuViewMaximizeCurrentViewInfo);
            connect(viewToggleMaximizeCurrentViewAction, &QAction::triggered, this, &MapFrame::OnViewToggleMaximizeCurrentView);

            viewPreferencesAction = new QAction("Preferences...", this);
            registerBinding(viewPreferencesAction, ActionList::instance().menuViewPreferencesInfo);
            connect(viewPreferencesAction, &QAction::triggered, &TrenchBroomApp::instance(), &TrenchBroomApp::OnOpenPreferences);

            viewToggleInfoPanelAction = new QAction("Toggle Info Panel", this);
            registerBinding(viewToggleInfoPanelAction, ActionList::instance().menuViewToggleInfoPanelInfo);
            viewToggleInfoPanelAction->setCheckable(true);
            connect(viewToggleInfoPanelAction, &QAction::triggered, this, &MapFrame::OnViewToggleInfoPanel);

            viewToggleInspectorAction = new QAction("Toggle Inspector", this);
            registerBinding(viewToggleInspectorAction, ActionList::instance().menuViewToggleInspectorInfo);
            viewToggleInspectorAction->setCheckable(true);
            connect(viewToggleInspectorAction, &QAction::triggered, this, &MapFrame::OnViewToggleInspector);

            runCompileAction = new QAction("Compile...", this);
            registerBinding(runCompileAction, ActionList::instance().menuRunCompileInfo);
            connect(runCompileAction, &QAction::triggered, this, &MapFrame::OnRunCompile);

            runLaunchAction = new QAction("Launch...", this);
            registerBinding(runLaunchAction, ActionList::instance().menuRunLaunchInfo);
            connect(runLaunchAction, &QAction::triggered, this, &MapFrame::OnRunLaunch);

            debugPrintVerticesAction = new QAction("Print Vertices", this);
            registerBinding(debugPrintVerticesAction, ActionList::instance().menuDebugPrintVerticesInfo);
            connect(debugPrintVerticesAction, &QAction::triggered, this, &MapFrame::OnDebugPrintVertices);

            debugCreateBrushAction = new QAction("Create Brush...", this);
            registerBinding(debugCreateBrushAction, ActionList::instance().menuDebugCreateBrushInfo);
            connect(debugCreateBrushAction, &QAction::triggered, this, &MapFrame::OnDebugCreateBrush);

            debugCreateCubeAction = new QAction("Create Cube...", this);
            registerBinding(debugCreateCubeAction, ActionList::instance().menuDebugCreateCubeInfo);
            connect(debugCreateCubeAction, &QAction::triggered, this, &MapFrame::OnDebugCreateCube);

            debugClipWithFaceAction = new QAction("Clip Brush...", this);
            registerBinding(debugClipWithFaceAction, ActionList::instance().menuDebugClipBrushInfo);
            connect(debugClipWithFaceAction, &QAction::triggered, this, &MapFrame::OnDebugClipBrush);

            debugCopyJSShortcutsAction = new QAction("Copy Javascript Shortcut Map", this);
            registerBinding(debugCopyJSShortcutsAction, ActionList::instance().menuDebugCopyJavascriptShortcutMapInfo);
            connect(debugCopyJSShortcutsAction, &QAction::triggered, this, &MapFrame::OnDebugCopyJSShortcutMap);

            debugCrashAction = new QAction("Crash...", this);
            registerBinding(debugCrashAction, ActionList::instance().menuDebugCrashInfo);
            connect(debugCrashAction, &QAction::triggered, this, &MapFrame::OnDebugCrash);

            debugThrowExceptionDuringCommandAction = new QAction("Throw Exception During Command", this);
            registerBinding(debugThrowExceptionDuringCommandAction, ActionList::instance().menuDebugThrowExceptionDuringCommandInfo);
            connect(debugThrowExceptionDuringCommandAction, &QAction::triggered, this, &MapFrame::OnDebugThrowExceptionDuringCommand);

            debugCrashReportDialogAction = new QAction("Show Crash Report Dialog", this);
            registerBinding(debugCrashReportDialogAction, ActionList::instance().menuDebugShowCrashReportDialogInfo);
            connect(viewPreferencesAction, &QAction::triggered, &TrenchBroomApp::instance(), &TrenchBroomApp::OnDebugShowCrashReportDialog);

            debugSetWindowSizeAction = new QAction("Set Window Size...", this);
            registerBinding(debugSetWindowSizeAction, ActionList::instance().menuDebugSetWindowSizeInfo);
            connect(debugSetWindowSizeAction, &QAction::triggered, this, &MapFrame::OnDebugSetWindowSize);

            helpManualAction = new QAction("TrenchBroom Manual", this);
            registerBinding(helpManualAction, ActionList::instance().menuHelpTrenchBroomManualInfo);
            connect(helpManualAction, &QAction::triggered, &TrenchBroomApp::instance(), &TrenchBroomApp::OnHelpShowManual);

            helpAboutAction = new QAction("About TrenchBroom", this);
            registerBinding(helpAboutAction, ActionList::instance().menuHelpAboutTrenchBroomInfo);
            connect(helpAboutAction, &QAction::triggered, &TrenchBroomApp::instance(), &TrenchBroomApp::OnOpenAbout);

            flipObjectsHorizontallyAction = new QAction("Flip Horizontally", this);
            flipObjectsHorizontallyAction->setIcon(IO::loadIconResourceQt(IO::Path("FlipHorizontally.png")));
            connect(flipObjectsHorizontallyAction, &QAction::triggered, this, &MapFrame::OnFlipObjectsHorizontally);

            flipObjectsVerticallyAction = new QAction("Flip Vertically", this);
            flipObjectsVerticallyAction->setIcon(IO::loadIconResourceQt(IO::Path("FlipVertically.png")));
            connect(flipObjectsVerticallyAction, &QAction::triggered, this, &MapFrame::OnFlipObjectsVertically);
        }

        void MapFrame::registerBinding(QAction *action, const ActionInfo &info) {
            m_actionInfoList.emplace_back(std::make_pair(action, &info));
		}

		void MapFrame::updateBindings() {
            // set up bindings
            for (auto [action, menuInfo] : m_actionInfoList) {
                qDebug("found path %s, binding: %s",
                       menuInfo->preferencePath.asString().c_str(),
                       menuInfo->defaultKey.toString(QKeySequence::NativeText).toStdString().c_str());

                action->setShortcut(menuInfo->defaultKey);
            }
		}

        void MapFrame::createMenus() {
            QMenu* fileMenu = menuBar()->addMenu("File");
            fileMenu->addAction(fileNewAction);// addUnmodifiableActionItem(wxID_NEW, "New", KeyboardShortcut('N', WXK_CONTROL));
            fileMenu->addSeparator();
            fileMenu->addAction(fileOpenAction);// UnmodifiableActionItem(wxID_OPEN, "Open...", KeyboardShortcut('O', WXK_CONTROL));
            QMenu* openRecentMenu = fileMenu->addMenu("Open Recent");
            // FIXME: implement recents
            fileMenu->addSeparator();
            fileMenu->addAction(fileSaveAction);// addUnmodifiableActionItem(wxID_SAVE, "Save", KeyboardShortcut('S', WXK_CONTROL));
            fileMenu->addAction(fileSaveAsAction); // addUnmodifiableActionItem(wxID_SAVEAS, "Save as...", KeyboardShortcut('S', WXK_SHIFT, WXK_CONTROL));

            QMenu* exportMenu = fileMenu->addMenu("Export");
            exportMenu->addAction(fileExportObjAction); // addModifiableActionItem(CommandIds::Menu::FileExportObj, "Wavefront OBJ...");

            fileMenu->addSeparator();
            fileMenu->addAction(fileLoadPointFileAction); //addModifiableActionItem(CommandIds::Menu::FileLoadPointFile, );
            fileMenu->addAction(fileReloadPointFileAction); //addModifiableActionItem(CommandIds::Menu::FileReloadPointFile, "Reload Point File");
            fileMenu->addAction(fileUnloadPointFileAction); //addModifiableActionItem(CommandIds::Menu::FileUnloadPointFile, "Unload Point File");
            fileMenu->addSeparator();
            fileMenu->addAction(fileLoadPortalFileAction); //addModifiableActionItem(CommandIds::Menu::FileLoadPortalFile, "Load Portal File...");
            fileMenu->addAction(fileReloadPortalFileAction); //addModifiableActionItem(CommandIds::Menu::FileReloadPortalFile, "Reload Portal File");
            fileMenu->addAction(fileUnloadPortalFileAction); //addModifiableActionItem(CommandIds::Menu::FileUnloadPortalFile, "Unload Portal File");
            fileMenu->addSeparator();
            fileMenu->addAction(fileReloadTextureCollectionsAction); //addModifiableActionItem(CommandIds::Menu::FileReloadTextureCollections, "Reload Texture Collections", KeyboardShortcut(WXK_F5));
            fileMenu->addAction(fileReloadEntityDefinitionsAction); //addModifiableActionItem(CommandIds::Menu::FileReloadEntityDefinitions, "Reload Entity Definitions", KeyboardShortcut(WXK_F6));
            fileMenu->addSeparator();
            fileMenu->addAction(fileCloseAction);// UnmodifiableActionItem(wxID_CLOSE, "Close", KeyboardShortcut('W', WXK_CONTROL));

            QMenu *editMenu = menuBar()->addMenu("Edit");
            editMenu->addAction(editUndoAction); //addUnmodifiableActionItem(wxID_UNDO, "Undo", KeyboardShortcut('Z', WXK_CONTROL));
            editMenu->addAction(editRedoAction); //addUnmodifiableActionItem(wxID_REDO, "Redo", KeyboardShortcut('Z', WXK_CONTROL, WXK_SHIFT));
            editMenu->addSeparator();
            editMenu->addAction(editRepeatAction); //addModifiableActionItem(CommandIds::Menu::EditRepeat, "Repeat", KeyboardShortcut('R', WXK_CONTROL));
            editMenu->addAction(editClearRepeatAction); //addModifiableActionItem(CommandIds::Menu::EditClearRepeat, "Clear Repeatable Commands", KeyboardShortcut('R', WXK_CONTROL, WXK_SHIFT));
            editMenu->addSeparator();
            editMenu->addAction(editCutAction); //addUnmodifiableActionItem(wxID_CUT, "Cut", KeyboardShortcut('X', WXK_CONTROL));
            editMenu->addAction(editCopyAction); //addUnmodifiableActionItem(wxID_COPY, "Copy", KeyboardShortcut('C', WXK_CONTROL));
            editMenu->addAction(editPasteAction); //addUnmodifiableActionItem(wxID_PASTE, "Paste", KeyboardShortcut('V', WXK_CONTROL));
            editMenu->addAction(editPasteAtOriginalPositionAction); //addModifiableActionItem(CommandIds::Menu::EditPasteAtOriginalPosition, "Paste at Original Position", KeyboardShortcut('V', WXK_CONTROL, WXK_ALT));
            editMenu->addAction(editDuplicateAction); //addModifiableActionItem(wxID_DUPLICATE, "Duplicate", KeyboardShortcut('D', WXK_CONTROL));
            editMenu->addAction(editDeleteAction); //addModifiableActionItem(wxID_DELETE, "Delete", KeyboardShortcut(WXK_DELETE));

            editMenu->addSeparator();
            editMenu->addAction(editSelectAllAction); //addModifiableActionItem(CommandIds::Menu::EditSelectAll, "Select All", KeyboardShortcut('A', WXK_CONTROL));
            editMenu->addAction(editSelectSiblingsAction); //addModifiableActionItem(CommandIds::Menu::EditSelectSiblings, "Select Siblings", KeyboardShortcut('B', WXK_CONTROL));
            editMenu->addAction(editSelectTouchingAction); //addModifiableActionItem(CommandIds::Menu::EditSelectTouching, "Select Touching", KeyboardShortcut('T', WXK_CONTROL));
            editMenu->addAction(editSelectInsideAction); //addModifiableActionItem(CommandIds::Menu::EditSelectInside, "Select Inside", KeyboardShortcut('E', WXK_CONTROL));
            editMenu->addAction(editSelectTallAction); //addModifiableActionItem(CommandIds::Menu::EditSelectTall, "Select Tall", KeyboardShortcut('E', WXK_CONTROL, WXK_SHIFT));
            editMenu->addAction(editSelectByLineNumberAction); //addModifiableActionItem(CommandIds::Menu::EditSelectByFilePosition, "Select by Line Number");
            editMenu->addAction(editSelectNoneAction); //addModifiableActionItem(CommandIds::Menu::EditSelectNone, "Select None", KeyboardShortcut('A', WXK_CONTROL, WXK_SHIFT));
            editMenu->addSeparator();

            editMenu->addAction(editGroupSelectedObjectsAction); //addModifiableActionItem(CommandIds::Menu::EditGroupSelection, "Group", KeyboardShortcut('G', WXK_CONTROL));
            editMenu->addAction(editUngroupSelectedObjectsAction); //addModifiableActionItem(CommandIds::Menu::EditUngroupSelection, "Ungroup", KeyboardShortcut('G', WXK_CONTROL, WXK_SHIFT));
            editMenu->addSeparator();

            QMenu* toolMenu = editMenu->addMenu("Tools");
            toolMenu->addAction(editToggleCreateComplexBrushToolAction); //addModifiableCheckItem(CommandIds::Menu::EditToggleCreateComplexBrushTool, "Brush Tool", KeyboardShortcut('B'));
            toolMenu->addAction(editToggleClipToolAction); //addModifiableCheckItem(CommandIds::Menu::EditToggleClipTool, "Clip Tool", KeyboardShortcut('C'));
            toolMenu->addAction(editToggleRotateObjectsToolAction); //addModifiableCheckItem(CommandIds::Menu::EditToggleRotateObjectsTool, "Rotate Tool", KeyboardShortcut('R'));
            toolMenu->addAction(editToggleScaleObjectsToolAction); //addModifiableCheckItem(CommandIds::Menu::EditToggleScaleObjectsTool, "Scale Tool", KeyboardShortcut('T'));
            toolMenu->addAction(editToggleShearObjectsToolAction); //addModifiableCheckItem(CommandIds::Menu::EditToggleShearObjectsTool, "Shear Tool", KeyboardShortcut('G'));
            toolMenu->addAction(editToggleVertexToolAction); //addModifiableCheckItem(CommandIds::Menu::EditToggleVertexTool, "Vertex Tool", KeyboardShortcut('V'));
            toolMenu->addAction(editToggleEdgeToolAction); //addModifiableCheckItem(CommandIds::Menu::EditToggleEdgeTool, "Edge Tool", KeyboardShortcut('E'));
            toolMenu->addAction(editToggleFaceToolAction); //addModifiableCheckItem(CommandIds::Menu::EditToggleFaceTool, "Face Tool", KeyboardShortcut('F'));

            QMenu* csgMenu = editMenu->addMenu("CSG");
            csgMenu->addAction(editCsgConvexMergeAction); // addModifiableActionItem(CommandIds::Menu::EditCsgConvexMerge, "Convex Merge", KeyboardShortcut('J', WXK_CONTROL));
            csgMenu->addAction(editCsgSubtractAction); // addModifiableActionItem(CommandIds::Menu::EditCsgSubtract, "Subtract", KeyboardShortcut('K', WXK_CONTROL));
            csgMenu->addAction(editCsgHollowAction); // addModifiableActionItem(CommandIds::Menu::EditCsgHollow, "Hollow", KeyboardShortcut('K', WXK_CONTROL, WXK_ALT));
            csgMenu->addAction(editCsgIntersectAction); // addModifiableActionItem(CommandIds::Menu::EditCsgIntersect, "Intersect", KeyboardShortcut('L', WXK_CONTROL));

            editMenu->addSeparator();
            editMenu->addAction(editSnapVerticesToIntegerAction); //addModifiableActionItem(CommandIds::Menu::EditSnapVerticesToInteger, "Snap Vertices to Integer", KeyboardShortcut('V', WXK_SHIFT, WXK_CONTROL));
            editMenu->addAction(editSnapVerticesToGridAction); //addModifiableActionItem(CommandIds::Menu::EditSnapVerticesToGrid, "Snap Vertices to Grid", KeyboardShortcut('V', WXK_SHIFT, WXK_CONTROL, WXK_ALT));
            editMenu->addSeparator();
            editMenu->addAction(editToggleTextureLockAction); //addModifiableCheckItem(CommandIds::Menu::EditToggleTextureLock, "Texture Lock");
            editMenu->addAction(editToggleUVLockAction); //addModifiableCheckItem(CommandIds::Menu::EditToggleUVLock, "UV Lock", KeyboardShortcut('U'));
            editMenu->addAction(editReplaceTextureAction); //addModifiableActionItem(CommandIds::Menu::EditReplaceTexture, "Replace Texture...");

            QMenu* viewMenu = menuBar()->addMenu("View");
            QMenu* gridMenu = viewMenu->addMenu("Grid");
            gridMenu->addAction(viewToggleShowGridAction); //, "Show Grid", KeyboardShortcut('0'));
            gridMenu->addAction(viewToggleSnapToGridAction); //, "Snap to Grid", KeyboardShortcut('0', WXK_ALT));
            gridMenu->addAction(viewIncGridSizeAction); //, "Increase Grid Size", KeyboardShortcut('+'));
            gridMenu->addAction(viewDecGridSizeAction); //, "Decrease Grid Size", KeyboardShortcut('-'));
            gridMenu->addSeparator();
            gridMenu->addAction(viewSetGridSize0Point125Action); //, "Set Grid Size 0.125");
            gridMenu->addAction(viewSetGridSize0Point25Action); //, "Set Grid Size 0.25");
            gridMenu->addAction(viewSetGridSize0Point5Action); //, "Set Grid Size 0.5");
            gridMenu->addAction(viewSetGridSize1Action); //, "Set Grid Size 1", KeyboardShortcut('1'));
            gridMenu->addAction(viewSetGridSize2Action); //, "Set Grid Size 2", KeyboardShortcut('2'));
            gridMenu->addAction(viewSetGridSize4Action); //, "Set Grid Size 4", KeyboardShortcut('3'));
            gridMenu->addAction(viewSetGridSize8Action); //, "Set Grid Size 8", KeyboardShortcut('4'));
            gridMenu->addAction(viewSetGridSize16Action); //, "Set Grid Size 16", KeyboardShortcut('5'));
            gridMenu->addAction(viewSetGridSize32Action); //, "Set Grid Size 32", KeyboardShortcut('6'));
            gridMenu->addAction(viewSetGridSize64Action); //, "Set Grid Size 64", KeyboardShortcut('7'));
            gridMenu->addAction(viewSetGridSize128Action); //, "Set Grid Size 128", KeyboardShortcut('8'));
            gridMenu->addAction(viewSetGridSize256Action); //, "Set Grid Size 256", KeyboardShortcut('9'));

            QMenu* cameraMenu = viewMenu->addMenu("Camera");
            cameraMenu->addAction(viewMoveCameraToNextPointAction); //addModifiableActionItem(CommandIds::Menu::ViewMoveCameraToNextPoint, "Move to Next Point", KeyboardShortcut('.'));
            cameraMenu->addAction(viewMoveCameraToPreviousPointAction); //addModifiableActionItem(CommandIds::Menu::ViewMoveCameraToPreviousPoint, "Move to Previous Point", KeyboardShortcut(','));
            cameraMenu->addAction(viewFocusCameraOnSelectionAction); //addModifiableActionItem(CommandIds::Menu::ViewFocusCameraOnSelection, "Focus on Selection", KeyboardShortcut('U', WXK_CONTROL));
            cameraMenu->addAction(viewMoveCameraToPositionAction); //addModifiableActionItem(CommandIds::Menu::ViewMoveCameraToPosition, "Move Camera to...");
            cameraMenu->addSeparator();

            viewMenu->addSeparator();
            viewMenu->addAction(viewIsolateSelectionAction); //addModifiableActionItem(CommandIds::Menu::ViewIsolateSelection, "Isolate", KeyboardShortcut('I', WXK_CONTROL));
            viewMenu->addAction(viewHideSelectionAction); //addModifiableActionItem(CommandIds::Menu::ViewHideSelection, "Hide", KeyboardShortcut('I', WXK_CONTROL, WXK_ALT));
            viewMenu->addAction(viewUnhideAllAction); //addModifiableActionItem(CommandIds::Menu::ViewUnhideAll, "Show All", KeyboardShortcut('I', WXK_CONTROL, WXK_SHIFT));

            viewMenu->addSeparator();
            viewMenu->addAction(viewSwitchToMapInspectorAction); //, "Switch to Map Inspector", KeyboardShortcut('1', WXK_CONTROL));
            viewMenu->addAction(viewSwitchToEntityInspectorAction); //, "Switch to Entity Inspector", KeyboardShortcut('2', WXK_CONTROL));
            viewMenu->addAction(viewSwitchToFaceInspectorAction); //, "Switch to Face Inspector", KeyboardShortcut('3', WXK_CONTROL));
            viewMenu->addSeparator();
            viewMenu->addAction(viewToggleInfoPanelAction); //, "Toggle Info Panel", KeyboardShortcut('4', WXK_CONTROL));
            viewMenu->addAction(viewToggleInspectorAction); //, "Toggle Inspector", KeyboardShortcut('5', WXK_CONTROL));
            viewMenu->addSeparator();
            viewMenu->addAction(viewToggleMaximizeCurrentViewAction); //, "Maximize Current View", KeyboardShortcut(WXK_SPACE, WXK_CONTROL));
            viewMenu->addSeparator();
            viewMenu->addAction(viewPreferencesAction); // wxID_PREFERENCES, "Preferences...");

            QMenu* runMenu = menuBar()->addMenu("Run");
            runMenu->addAction(runCompileAction); //CommandIds::Menu::RunCompile, "Compile...");
            runMenu->addAction(runLaunchAction); //CommandIds::Menu::RunLaunch, "Launch...");

#ifndef NDEBUG
            QMenu* debugMenu = menuBar()->addMenu("Debug");
            debugMenu->addAction(debugPrintVerticesAction); //(CommandIds::Menu::DebugPrintVertices, "Print Vertices");
            debugMenu->addAction(debugCreateBrushAction); //(CommandIds::Menu::DebugCreateBrush, "Create Brush...");
            debugMenu->addAction(debugCreateCubeAction); //(CommandIds::Menu::DebugCreateCube, "Create Cube...");
            debugMenu->addAction(debugClipWithFaceAction); //(CommandIds::Menu::DebugClipWithFace, "Clip Brush...");
            debugMenu->addAction(debugCopyJSShortcutsAction); //(CommandIds::Menu::DebugCopyJSShortcuts, "Copy Javascript Shortcut Map");
            debugMenu->addAction(debugCrashAction); //(CommandIds::Menu::DebugCrash, "Crash...");
            debugMenu->addAction(debugThrowExceptionDuringCommandAction); //(CommandIds::Menu::DebugThrowExceptionDuringCommand, "Throw Exception During Command");
            debugMenu->addAction(debugCrashReportDialogAction); //(CommandIds::Menu::DebugCrashReportDialog, "Show Crash Report Dialog");
            debugMenu->addAction(debugSetWindowSizeAction); //(CommandIds::Menu::DebugSetWindowSize, "Set Window Size...");
#endif

            QMenu* helpMenu = menuBar()->addMenu("Help");
            helpMenu->addAction(helpManualAction); //(wxID_HELP, "TrenchBroom Manual");
            helpMenu->addSeparator();
            helpMenu->addAction(helpAboutAction); //(wxID_ABOUT, "About TrenchBroom");
        }

        void MapFrame::updateGridActions() {
            viewToggleShowGridAction->setChecked(m_document->grid().visible());
            viewToggleSnapToGridAction->setChecked(m_document->grid().snap());

            QAction* actions[] = {
                viewSetGridSize0Point125Action,
                viewSetGridSize0Point25Action,
                viewSetGridSize0Point5Action,
                viewSetGridSize1Action,
                viewSetGridSize2Action,
                viewSetGridSize4Action,
                viewSetGridSize8Action,
                viewSetGridSize16Action,
                viewSetGridSize32Action,
                viewSetGridSize64Action,
                viewSetGridSize128Action,
                viewSetGridSize256Action
            };
            constexpr int numActions = static_cast<int>(sizeof(actions) / sizeof(actions[0]));
            const int gridSizeIndex = indexForGridSize(m_document->grid().size());

            for (int i = 0; i < numActions; ++i) {
                actions[i]->setChecked(i == gridSizeIndex);
            }

            viewIncGridSizeAction->setEnabled(canIncGridSize());
            viewDecGridSizeAction->setEnabled(canDecGridSize());

            // Update toolbar
            m_gridChoice->setCurrentIndex(indexForGridSize(m_document->grid().size()));
        }

        void MapFrame::updateToolActions() {
            editDeactivateToolAction->setEnabled(true);
            editDeactivateToolAction->setChecked(!m_mapView->anyToolActive());

            editToggleCreateComplexBrushToolAction->setEnabled(m_mapView->canToggleCreateComplexBrushTool());
            editToggleCreateComplexBrushToolAction->setChecked(m_mapView->createComplexBrushToolActive());

            editToggleClipToolAction->setEnabled(m_mapView->canToggleClipTool());
            editToggleClipToolAction->setChecked(m_mapView->clipToolActive());

            editToggleRotateObjectsToolAction->setEnabled(m_mapView->canToggleRotateObjectsTool());
            editToggleRotateObjectsToolAction->setChecked(m_mapView->rotateObjectsToolActive());

            editToggleScaleObjectsToolAction->setEnabled(m_mapView->canToggleScaleObjectsTool());
            editToggleScaleObjectsToolAction->setChecked(m_mapView->scaleObjectsToolActive());

            editToggleShearObjectsToolAction->setEnabled(m_mapView->canToggleShearObjectsTool());
            editToggleShearObjectsToolAction->setChecked(m_mapView->shearObjectsToolActive());

            editToggleVertexToolAction->setEnabled(m_mapView->canToggleVertexTools());
            editToggleVertexToolAction->setChecked(m_mapView->vertexToolActive());

            editToggleEdgeToolAction->setEnabled(m_mapView->canToggleVertexTools());
            editToggleEdgeToolAction->setChecked(m_mapView->edgeToolActive());

            editToggleFaceToolAction->setEnabled(m_mapView->canToggleVertexTools());
            editToggleFaceToolAction->setChecked(m_mapView->faceToolActive());
		}

		void MapFrame::updateOtherActions() {
		    // FIXME: MapDocument::persistent() does disk IO - don't do any IO in here

		    fileReloadPointFileAction->setEnabled(canReloadPointFile());
            fileUnloadPointFileAction->setEnabled(canUnloadPointFile());
            fileReloadPortalFileAction->setEnabled(canReloadPortalFile());
            fileUnloadPortalFileAction->setEnabled(canUnloadPortalFile());

            editCutAction->setEnabled(canCut());
            editCopyAction->setEnabled(canCopy());
            // For paste actions, see updateClipboardActions()
            editDuplicateAction->setEnabled(canDuplicate());
            editDeleteAction->setEnabled(canDelete());
            editSelectAllAction->setEnabled(canSelect());
            editSelectSiblingsAction->setEnabled(canSelectSiblings());
            editSelectTouchingAction->setEnabled(canSelectByBrush());
            editSelectInsideAction->setEnabled(canSelectByBrush());
            editSelectTallAction->setEnabled(canSelectTall());
            editSelectByLineNumberAction->setEnabled(canSelect());
            editSelectNoneAction->setEnabled(canDeselect());
            editGroupSelectedObjectsAction->setEnabled(canGroup());
            editUngroupSelectedObjectsAction->setEnabled(canUngroup());
            editCsgConvexMergeAction->setEnabled(canDoCsgConvexMerge());
            editCsgSubtractAction->setEnabled(canDoCsgSubtract());
            editCsgIntersectAction->setEnabled(canDoCsgIntersect());
            editCsgHollowAction->setEnabled(canDoCsgHollow());
            editReplaceTextureAction->setEnabled(true);
            editToggleTextureLockAction->setEnabled(true);
            editToggleTextureLockAction->setChecked(pref(Preferences::TextureLock));
            editToggleUVLockAction->setEnabled(true);
            editToggleUVLockAction->setChecked(pref(Preferences::UVLock));
            editSnapVerticesToIntegerAction->setEnabled(canSnapVertices());
            editSnapVerticesToGridAction->setEnabled(canSnapVertices());

            viewMoveCameraToNextPointAction->setEnabled(canMoveCameraToNextPoint());
            viewMoveCameraToPreviousPointAction->setEnabled(canMoveCameraToPreviousPoint());
            viewFocusCameraOnSelectionAction->setEnabled(canFocusCamera());
            viewMoveCameraToPositionAction->setEnabled(true);
            viewIsolateSelectionAction->setEnabled(canIsolate());
            viewHideSelectionAction->setEnabled(canHide());
            viewUnhideAllAction->setEnabled(true);
            viewSwitchToMapInspectorAction->setEnabled(true);
            viewSwitchToEntityInspectorAction->setEnabled(true);
            viewSwitchToFaceInspectorAction->setEnabled(true);
            viewToggleInfoPanelAction->setEnabled(true);
            viewToggleInfoPanelAction->setChecked(m_infoPanel->isVisible());
            viewToggleInspectorAction->setEnabled(true);
            viewToggleInspectorAction->setChecked(m_inspector->isVisible());
            viewToggleMaximizeCurrentViewAction->setEnabled(m_mapView->canMaximizeCurrentView());
            viewToggleMaximizeCurrentViewAction->setChecked(m_mapView->currentViewMaximized());
            viewPreferencesAction->setEnabled(true);
            runCompileAction->setEnabled(canCompile());
            runLaunchAction->setEnabled(canLaunch());
            debugPrintVerticesAction->setEnabled(true);
            debugCreateBrushAction->setEnabled(true);
            debugCreateCubeAction->setEnabled(true);
            debugClipWithFaceAction->setEnabled(m_document->selectedNodes().hasOnlyBrushes());
            debugCopyJSShortcutsAction->setEnabled(true);
            debugCrashAction->setEnabled(true);
            debugThrowExceptionDuringCommandAction->setEnabled(true);
            debugCrashReportDialogAction->setEnabled(true);
            debugSetWindowSizeAction->setEnabled(true);
            helpManualAction->setEnabled(true);
            helpAboutAction->setEnabled(true);
            flipObjectsHorizontallyAction->setEnabled(m_mapView->canFlipObjects());
            flipObjectsVerticallyAction->setEnabled(m_mapView->canFlipObjects());
		}

		void MapFrame::updateUndoRedoActions() {
            // FIXME:
		}

        void MapFrame::updateClipboardActions() {
            const bool paste = canPaste();
            editPasteAction->setEnabled(paste);
            editPasteAtOriginalPositionAction->setEnabled(paste);
        }

#if 0
        void MapFrame::addRecentDocumentsMenu(wxMenuBar* menuBar) {
            const ActionManager& actionManager = ActionManager::instance();
            wxMenu* recentDocumentsMenu = actionManager.findRecentDocumentsMenu(menuBar);
            ensure(recentDocumentsMenu != nullptr, "recentDocumentsMenu is null");

            TrenchBroomApp& app = TrenchBroomApp::instance();
            app.addRecentDocumentMenu(recentDocumentsMenu);
        }

        void MapFrame::removeRecentDocumentsMenu(wxMenuBar* menuBar) {
            const ActionManager& actionManager = ActionManager::instance();
            wxMenu* recentDocumentsMenu = actionManager.findRecentDocumentsMenu(menuBar);
            ensure(recentDocumentsMenu != nullptr, "recentDocumentsMenu is null");

            TrenchBroomApp& app = TrenchBroomApp::instance();
            app.removeRecentDocumentMenu(recentDocumentsMenu);
        }
#endif

        void MapFrame::updateRecentDocumentsMenu() {
		    // FIXME: recents
#if 0
            if (m_document->path().isAbsolute())
                View::TrenchBroomApp::instance().updateRecentDocument(m_document->path());
#endif
        }

        void MapFrame::createGui() {
            setWindowIconTB(this);
            setWindowTitle("TrenchBroom");

            // FIXME: handle sash gravity, persistence
            m_hSplitter = new QSplitter(Qt::Horizontal);
            m_hSplitter->setChildrenCollapsible(false);
            //m_hSplitter->SetName("MapFrameHSplitter");

            m_vSplitter = new QSplitter(Qt::Vertical);
            m_vSplitter->setChildrenCollapsible(false);
            //m_vSplitter->SetName("MapFrameVSplitter");

            m_infoPanel = new InfoPanel(nullptr, m_document);
            m_console = m_infoPanel->console();

            m_mapView = new SwitchableMapViewContainer(nullptr, m_console, m_document, *m_contextManager);

            m_inspector = new Inspector(nullptr, m_document, *m_contextManager);

            m_mapView->connectTopWidgets(m_inspector);

            // Add widgets to splitters
            m_vSplitter->addWidget(m_mapView);
            m_vSplitter->addWidget(m_infoPanel);

            m_hSplitter->addWidget(m_vSplitter);
            m_hSplitter->addWidget(m_inspector);

            // Configure minimum sizes
            m_mapView->setMinimumSize(100, 100);
            m_infoPanel->setMinimumSize(100, 100);

            m_vSplitter->setMinimumSize(100, 100);
            m_inspector->setMinimumSize(350, 100);

            // Configure the sash gravity so the first widget gets most of the space
            m_hSplitter->setSizes(QList<int>{1'000'000, 1});
            m_vSplitter->setSizes(QList<int>{1'000'000, 1});

            QVBoxLayout* frameSizer = new QVBoxLayout();
            frameSizer->setContentsMargins(0, 0, 0, 0);
            frameSizer->setSpacing(0); // no space between BorderLine and m_hSplitter
#if !defined __APPLE__
            frameSizer->addWidget(new BorderLine(nullptr));
#endif
            frameSizer->addWidget(m_hSplitter);

            // FIXME:
//            wxPersistenceManager::Get().RegisterAndRestore(m_hSplitter);
//            wxPersistenceManager::Get().RegisterAndRestore(m_vSplitter);

            // NOTE: you can't set the layout of a QMainWindow, so make another widget to wrap this layout in
            QWidget* layoutWrapper = new QWidget();
            layoutWrapper->setLayout(frameSizer);

            setCentralWidget(layoutWrapper);
        }

        void MapFrame::createToolBar() {
<<<<<<< HEAD
		    QToolBar* toolBar = addToolBar("Toolbar");
		    toolBar->addAction(editDeactivateToolAction);
            toolBar->addAction(editToggleCreateComplexBrushToolAction);
            toolBar->addAction(editToggleClipToolAction);
            toolBar->addAction(editToggleVertexToolAction);
            toolBar->addAction(editToggleEdgeToolAction);
            toolBar->addAction(editToggleFaceToolAction);
            toolBar->addAction(editToggleRotateObjectsToolAction);
            toolBar->addAction(editToggleScaleObjectsToolAction);
            toolBar->addAction(editToggleShearObjectsToolAction);
            toolBar->addSeparator();
            toolBar->addAction(editDuplicateAction);
            toolBar->addAction(flipObjectsHorizontallyAction);
            toolBar->addAction(flipObjectsVerticallyAction);
            toolBar->addSeparator();
            toolBar->addAction(editToggleTextureLockAction);
            toolBar->addAction(editToggleUVLockAction);
            toolBar->addSeparator();

            const QString gridSizes[12] = { "Grid 0.125", "Grid 0.25", "Grid 0.5", "Grid 1", "Grid 2", "Grid 4", "Grid 8", "Grid 16", "Grid 32", "Grid 64", "Grid 128", "Grid 256" };
            m_gridChoice = new QComboBox();
            for (int i = 0; i < 12; ++i) {
                m_gridChoice->addItem(gridSizes[i], QVariant(gridSizeForIndex(i)));
            }
            toolBar->addWidget(m_gridChoice);
=======
            wxToolBar* toolBar = CreateToolBar(wxTB_DEFAULT_STYLE |
#if !defined _WIN32
				wxTB_NODIVIDER |
#endif
				wxTB_FLAT);
            toolBar->SetMargins(2, 2);
            toolBar->AddRadioTool(CommandIds::Menu::EditDeactivateTool, "Default Tool", IO::loadImageResource("NoTool.png"), wxNullBitmap, "Disable Current Tool");
            toolBar->AddRadioTool(CommandIds::Menu::EditToggleCreateComplexBrushTool, "Brush Tool", IO::loadImageResource("BrushTool.png"), wxNullBitmap, "Brush Tool");
            toolBar->AddRadioTool(CommandIds::Menu::EditToggleClipTool, "Clip Tool", IO::loadImageResource("ClipTool.png"), wxNullBitmap, "Clip Tool");
            toolBar->AddRadioTool(CommandIds::Menu::EditToggleVertexTool, "Vertex Tool", IO::loadImageResource("VertexTool.png"), wxNullBitmap, "Vertex Tool");
            toolBar->AddRadioTool(CommandIds::Menu::EditToggleEdgeTool, "Edge Tool", IO::loadImageResource("EdgeTool.png"), wxNullBitmap, "Edge Tool");
            toolBar->AddRadioTool(CommandIds::Menu::EditToggleFaceTool, "Face Tool", IO::loadImageResource("FaceTool.png"), wxNullBitmap, "Face Tool");
            toolBar->AddRadioTool(CommandIds::Menu::EditToggleRotateObjectsTool, "Rotate Tool", IO::loadImageResource("RotateTool.png"), wxNullBitmap, "Rotate Tool");
            toolBar->AddRadioTool(CommandIds::Menu::EditToggleScaleObjectsTool, "Scale Tool", IO::loadImageResource("ScaleTool.png"), wxNullBitmap, "Scale Tool");
            toolBar->AddRadioTool(CommandIds::Menu::EditToggleShearObjectsTool, "Shear Tool", IO::loadImageResource("ShearTool.png"), wxNullBitmap, "Shear Tool");
            toolBar->AddSeparator();
            toolBar->AddTool(wxID_DUPLICATE, "Duplicate Objects", IO::loadImageResource("DuplicateObjects.png"), wxNullBitmap, wxITEM_NORMAL, "Duplicate Objects");
            toolBar->AddTool(CommandIds::Actions::FlipObjectsHorizontally, "Flip Horizontally", IO::loadImageResource("FlipHorizontally.png"), wxNullBitmap, wxITEM_NORMAL, "Flip Horizontally");
            toolBar->AddTool(CommandIds::Actions::FlipObjectsVertically, "Flip Vertically", IO::loadImageResource("FlipVertically.png"), wxNullBitmap, wxITEM_NORMAL, "Flip Vertically");
            toolBar->AddSeparator();
            toolBar->AddCheckTool(CommandIds::Menu::EditToggleTextureLock, "Texture Lock", textureLockBitmap(), wxNullBitmap, "Toggle Texture Lock");
            toolBar->AddCheckTool(CommandIds::Menu::EditToggleUVLock, "UV Lock", UVLockBitmap(), wxNullBitmap, "Toggle UV Lock");
            toolBar->AddSeparator();

            const wxString gridSizes[12] = { "Grid 0.125", "Grid 0.25", "Grid 0.5", "Grid 1", "Grid 2", "Grid 4", "Grid 8", "Grid 16", "Grid 32", "Grid 64", "Grid 128", "Grid 256" };
            m_gridChoice = new wxChoice(toolBar, wxID_ANY, wxDefaultPosition, wxDefaultSize, 12, gridSizes);
            m_gridChoice->SetSelection(indexForGridSize(m_document->grid().size()));
            toolBar->AddControl(m_gridChoice);

            toolBar->Realize();
>>>>>>> 25625af4
        }

        void MapFrame::createStatusBar() {
            m_statusBarLabel = new QLabel();
            statusBar()->addWidget(m_statusBarLabel);
        }

        static Model::AttributableNode* commonEntityForBrushList(const Model::BrushList& list) {
            if (list.empty())
                return nullptr;

            Model::AttributableNode* firstEntity = list.front()->entity();
            bool multipleEntities = false;

            for (const Model::Brush* brush : list) {
                if (brush->entity() != firstEntity) {
                    multipleEntities = true;
                }
            }

            if (multipleEntities) {
                return nullptr;
            } else {
                return firstEntity;
            }
        }

        static String commonClassnameForEntityList(const Model::EntityList& list) {
            if (list.empty())
                return "";

            const String firstClassname = list.front()->classname();
            bool multipleClassnames = false;

            for (const Model::Entity* entity : list) {
                if (entity->classname() != firstClassname) {
                    multipleClassnames = true;
                }
            }

            if (multipleClassnames) {
                return "";
            } else {
                return firstClassname;
            }
        }

        static String numberWithSuffix(size_t count, const String &singular, const String &plural) {
            return std::to_string(count) + " " + StringUtils::safePlural(count, singular, plural);
        }
<<<<<<< HEAD
        
        static QString describeSelection(const MapDocument* document) {
            const QString DblArrow = QString(" ") + QString(QChar(0x00BB)) + QString(" ");
            const QString Arrow = QString(" ") + QString(QChar(0x203A)) + QString(" ");

            QString result;
            
            // current layer
            result += QString::fromStdString(document->currentLayer()->name()) + DblArrow;
            
=======

        static wxString describeSelection(const MapDocument* document) {
            const wxString DblArrow = wxString(" ") + wxString(wxUniChar(0x00BB)) + wxString(" ");
            const wxString Arrow = wxString(" ") + wxString(wxUniChar(0x203A)) + wxString(" ");

            wxString result;

            // current layer
            result << document->currentLayer()->name() << DblArrow;

>>>>>>> 25625af4
            // open groups
            std::list<Model::Group*> groups;
            for (Model::Group* group = document->currentGroup(); group != nullptr; group = group->group()) {
                groups.push_front(group);
            }
            for (Model::Group* group : groups) {
                result += QString::fromStdString(group->name()) + Arrow;
            }

            // build a vector of strings describing the things that are selected
            StringList tokens;

            const auto &selectedNodes = document->selectedNodes();

            // selected brushes
            if (!selectedNodes.brushes().empty()) {
                Model::AttributableNode *commonEntity = commonEntityForBrushList(selectedNodes.brushes());

                // if all selected brushes are from the same entity, print the entity name
                String token = numberWithSuffix(selectedNodes.brushes().size(), "brush", "brushes");
                if (commonEntity) {
                    token += " (" + commonEntity->classname() + ")";
                } else {
                    token += " (multiple entities)";
                }
                tokens.push_back(token);
            }

            // selected brush faces
            if (document->hasSelectedBrushFaces()) {
                const auto token = numberWithSuffix(document->selectedBrushFaces().size(), "face", "faces");
                tokens.push_back(token);
            }

            // entities
            if (!selectedNodes.entities().empty()) {
                String commonClassname = commonClassnameForEntityList(selectedNodes.entities());

                String token = numberWithSuffix(selectedNodes.entities().size(), "entity", "entities");
                if (commonClassname != "") {
                    token += " (" + commonClassname + ")";
                } else {
                    token += " (multiple classnames)";
                }
                tokens.push_back(token);
            }

            // groups
            if (!selectedNodes.groups().empty()) {
                tokens.push_back(numberWithSuffix(selectedNodes.groups().size(), "group", "groups"));
            }

            // layers
            if (!selectedNodes.layers().empty()) {
                tokens.push_back(numberWithSuffix(selectedNodes.layers().size(), "layer", "layers"));
            }

            if (tokens.empty()) {
                tokens.push_back("nothing");
            }

            // now, turn `tokens` into a comma-separated string
<<<<<<< HEAD
            result += QString::fromStdString(StringUtils::join(tokens, ", ", ", and ", " and ")) + " selected";
            
=======
            result << StringUtils::join(tokens, ", ", ", and ", " and ") << " selected";

>>>>>>> 25625af4
            return result;
        }

        void MapFrame::updateStatusBar() {
            m_statusBarLabel->setText(QString(describeSelection(m_document.get())));
        }

        void MapFrame::bindObservers() {
            PreferenceManager& prefs = PreferenceManager::instance();
            prefs.preferenceDidChangeNotifier.addObserver(this, &MapFrame::preferenceDidChange);

            m_document->documentWasClearedNotifier.addObserver(this, &MapFrame::documentWasCleared);
            m_document->documentWasNewedNotifier.addObserver(this, &MapFrame::documentDidChange);
            m_document->documentWasLoadedNotifier.addObserver(this, &MapFrame::documentDidChange);
            m_document->documentWasSavedNotifier.addObserver(this, &MapFrame::documentDidChange);
            m_document->documentModificationStateDidChangeNotifier.addObserver(this, &MapFrame::documentModificationStateDidChange);
            m_document->selectionDidChangeNotifier.addObserver(this, &MapFrame::selectionDidChange);
            m_document->currentLayerDidChangeNotifier.addObserver(this, &MapFrame::currentLayerDidChange);
            m_document->groupWasOpenedNotifier.addObserver(this, &MapFrame::groupWasOpened);
            m_document->groupWasClosedNotifier.addObserver(this, &MapFrame::groupWasClosed);

            Grid& grid = m_document->grid();
            grid.gridDidChangeNotifier.addObserver(this, &MapFrame::gridDidChange);

            m_mapView->mapViewToolBox()->toolActivatedNotifier.addObserver(this, &MapFrame::toolActivated);
            m_mapView->mapViewToolBox()->toolDeactivatedNotifier.addObserver(this, &MapFrame::toolDeactivated);
        }

        void MapFrame::unbindObservers() {
            PreferenceManager& prefs = PreferenceManager::instance();
            assertResult(prefs.preferenceDidChangeNotifier.removeObserver(this, &MapFrame::preferenceDidChange));

            m_document->documentWasClearedNotifier.removeObserver(this, &MapFrame::documentWasCleared);
            m_document->documentWasNewedNotifier.removeObserver(this, &MapFrame::documentDidChange);
            m_document->documentWasLoadedNotifier.removeObserver(this, &MapFrame::documentDidChange);
            m_document->documentWasSavedNotifier.removeObserver(this, &MapFrame::documentDidChange);
            m_document->documentModificationStateDidChangeNotifier.removeObserver(this, &MapFrame::documentModificationStateDidChange);
            m_document->selectionDidChangeNotifier.removeObserver(this, &MapFrame::selectionDidChange);
            m_document->currentLayerDidChangeNotifier.removeObserver(this, &MapFrame::currentLayerDidChange);
            m_document->groupWasOpenedNotifier.removeObserver(this, &MapFrame::groupWasOpened);
            m_document->groupWasClosedNotifier.removeObserver(this, &MapFrame::groupWasClosed);

            Grid& grid = m_document->grid();
            grid.gridDidChangeNotifier.removeObserver(this, &MapFrame::gridDidChange);

            m_mapView->mapViewToolBox()->toolActivatedNotifier.removeObserver(this, &MapFrame::toolActivated);
            m_mapView->mapViewToolBox()->toolDeactivatedNotifier.removeObserver(this, &MapFrame::toolDeactivated);
        }

        void MapFrame::documentWasCleared(View::MapDocument* document) {
            updateTitle();
        }

        void MapFrame::documentDidChange(View::MapDocument* document) {
            updateTitle();
            updateRecentDocumentsMenu();
        }

        void MapFrame::documentModificationStateDidChange() {
            updateTitle();
        }

        void MapFrame::preferenceDidChange(const IO::Path& path) {
            if (path == Preferences::MapViewLayout.path()) {
                m_mapView->switchToMapView(static_cast<MapViewLayout>(pref(Preferences::MapViewLayout)));
            }
        }

        void MapFrame::gridDidChange() {
            const Grid& grid = m_document->grid();
            updateGridActions();
        }

        void MapFrame::toolActivated(Tool* tool) {
		    updateToolActions();
		    updateOtherActions();
		}

        void MapFrame::toolDeactivated(Tool* tool) {
            updateToolActions();
            updateOtherActions();
        }

        void MapFrame::selectionDidChange(const Selection& selection) {
            updateStatusBar();
            updateToolActions();
            updateOtherActions();
        }

        void MapFrame::currentLayerDidChange(const TrenchBroom::Model::Layer* layer) {
            updateStatusBar();
        }

        void MapFrame::groupWasOpened(Model::Group* group) {
            updateStatusBar();
        }

        void MapFrame::groupWasClosed(Model::Group* group) {
            updateStatusBar();
        }

        void MapFrame::bindEvents() {
<<<<<<< HEAD

            // FIXME:
#if 0
=======
            Bind(wxEVT_MENU, &MapFrame::OnFileSave, this, wxID_SAVE);
            Bind(wxEVT_MENU, &MapFrame::OnFileSaveAs, this, wxID_SAVEAS);
            Bind(wxEVT_MENU, &MapFrame::OnFileExportObj, this, CommandIds::Menu::FileExportObj);
            Bind(wxEVT_MENU, &MapFrame::OnFileLoadPointFile, this, CommandIds::Menu::FileLoadPointFile);
            Bind(wxEVT_MENU, &MapFrame::OnFileReloadPointFile, this, CommandIds::Menu::FileReloadPointFile);
            Bind(wxEVT_MENU, &MapFrame::OnFileUnloadPointFile, this, CommandIds::Menu::FileUnloadPointFile);
            Bind(wxEVT_MENU, &MapFrame::OnFileLoadPortalFile, this, CommandIds::Menu::FileLoadPortalFile);
            Bind(wxEVT_MENU, &MapFrame::OnFileReloadPortalFile, this, CommandIds::Menu::FileReloadPortalFile);
            Bind(wxEVT_MENU, &MapFrame::OnFileUnloadPortalFile, this, CommandIds::Menu::FileUnloadPortalFile);
            Bind(wxEVT_MENU, &MapFrame::OnFileReloadTextureCollections, this, CommandIds::Menu::FileReloadTextureCollections);
            Bind(wxEVT_MENU, &MapFrame::OnFileReloadEntityDefinitions, this, CommandIds::Menu::FileReloadEntityDefinitions);
            Bind(wxEVT_MENU, &MapFrame::OnFileClose, this, wxID_CLOSE);

            Bind(wxEVT_MENU, &MapFrame::OnEditUndo, this, wxID_UNDO);
            Bind(wxEVT_MENU, &MapFrame::OnEditRedo, this, wxID_REDO);
            Bind(wxEVT_MENU, &MapFrame::OnEditRepeat, this, CommandIds::Menu::EditRepeat);
            Bind(wxEVT_MENU, &MapFrame::OnEditClearRepeat, this, CommandIds::Menu::EditClearRepeat);

            Bind(wxEVT_MENU, &MapFrame::OnEditCut, this, wxID_CUT);
            Bind(wxEVT_MENU, &MapFrame::OnEditCopy, this, wxID_COPY);
            Bind(wxEVT_MENU, &MapFrame::OnEditPaste, this, wxID_PASTE);
            Bind(wxEVT_MENU, &MapFrame::OnEditPasteAtOriginalPosition, this, CommandIds::Menu::EditPasteAtOriginalPosition);
            Bind(wxEVT_MENU, &MapFrame::OnEditDuplicate, this, wxID_DUPLICATE);
            Bind(wxEVT_MENU, &MapFrame::OnEditDelete, this, wxID_DELETE);

            Bind(wxEVT_MENU, &MapFrame::OnEditSelectAll, this, CommandIds::Menu::EditSelectAll);
            Bind(wxEVT_MENU, &MapFrame::OnEditSelectSiblings, this, CommandIds::Menu::EditSelectSiblings);
            Bind(wxEVT_MENU, &MapFrame::OnEditSelectTouching, this, CommandIds::Menu::EditSelectTouching);
            Bind(wxEVT_MENU, &MapFrame::OnEditSelectInside, this, CommandIds::Menu::EditSelectInside);
            Bind(wxEVT_MENU, &MapFrame::OnEditSelectTall, this, CommandIds::Menu::EditSelectTall);
            Bind(wxEVT_MENU, &MapFrame::OnEditSelectByLineNumber, this, CommandIds::Menu::EditSelectByFilePosition);
            Bind(wxEVT_MENU, &MapFrame::OnEditSelectNone, this, CommandIds::Menu::EditSelectNone);

            Bind(wxEVT_MENU, &MapFrame::OnEditGroupSelectedObjects, this, CommandIds::Menu::EditGroupSelection);
            Bind(wxEVT_MENU, &MapFrame::OnEditUngroupSelectedObjects, this, CommandIds::Menu::EditUngroupSelection);

            Bind(wxEVT_MENU, &MapFrame::OnEditDeactivateTool, this, CommandIds::Menu::EditDeactivateTool);
            Bind(wxEVT_MENU, &MapFrame::OnEditToggleCreateComplexBrushTool, this, CommandIds::Menu::EditToggleCreateComplexBrushTool);
            Bind(wxEVT_MENU, &MapFrame::OnEditToggleClipTool, this, CommandIds::Menu::EditToggleClipTool);
            Bind(wxEVT_MENU, &MapFrame::OnEditToggleRotateObjectsTool, this, CommandIds::Menu::EditToggleRotateObjectsTool);
            Bind(wxEVT_MENU, &MapFrame::OnEditToggleScaleObjectsTool, this, CommandIds::Menu::EditToggleScaleObjectsTool);
            Bind(wxEVT_MENU, &MapFrame::OnEditToggleShearObjectsTool, this, CommandIds::Menu::EditToggleShearObjectsTool);
            Bind(wxEVT_MENU, &MapFrame::OnEditToggleVertexTool, this, CommandIds::Menu::EditToggleVertexTool);
            Bind(wxEVT_MENU, &MapFrame::OnEditToggleEdgeTool, this, CommandIds::Menu::EditToggleEdgeTool);
            Bind(wxEVT_MENU, &MapFrame::OnEditToggleFaceTool, this, CommandIds::Menu::EditToggleFaceTool);

            Bind(wxEVT_MENU, &MapFrame::OnEditCsgConvexMerge, this, CommandIds::Menu::EditCsgConvexMerge);
            Bind(wxEVT_MENU, &MapFrame::OnEditCsgSubtract, this, CommandIds::Menu::EditCsgSubtract);
            Bind(wxEVT_MENU, &MapFrame::OnEditCsgIntersect, this, CommandIds::Menu::EditCsgIntersect);
            Bind(wxEVT_MENU, &MapFrame::OnEditCsgHollow, this, CommandIds::Menu::EditCsgHollow);

            Bind(wxEVT_MENU, &MapFrame::OnEditReplaceTexture, this, CommandIds::Menu::EditReplaceTexture);
            Bind(wxEVT_MENU, &MapFrame::OnEditToggleTextureLock, this, CommandIds::Menu::EditToggleTextureLock);
            Bind(wxEVT_MENU, &MapFrame::OnEditToggleUVLock, this, CommandIds::Menu::EditToggleUVLock);
            Bind(wxEVT_MENU, &MapFrame::OnEditSnapVerticesToInteger, this, CommandIds::Menu::EditSnapVerticesToInteger);
            Bind(wxEVT_MENU, &MapFrame::OnEditSnapVerticesToGrid, this, CommandIds::Menu::EditSnapVerticesToGrid);

            Bind(wxEVT_MENU, &MapFrame::OnViewToggleShowGrid, this, CommandIds::Menu::ViewToggleShowGrid);
            Bind(wxEVT_MENU, &MapFrame::OnViewToggleSnapToGrid, this, CommandIds::Menu::ViewToggleSnapToGrid);
            Bind(wxEVT_MENU, &MapFrame::OnViewIncGridSize, this, CommandIds::Menu::ViewIncGridSize);
            Bind(wxEVT_MENU, &MapFrame::OnViewDecGridSize, this, CommandIds::Menu::ViewDecGridSize);
            Bind(wxEVT_MENU, &MapFrame::OnViewSetGridSize, this, CommandIds::Menu::ViewSetGridSize0Point125, CommandIds::Menu::ViewSetGridSize256);

            Bind(wxEVT_MENU, &MapFrame::OnViewMoveCameraToNextPoint, this, CommandIds::Menu::ViewMoveCameraToNextPoint);
            Bind(wxEVT_MENU, &MapFrame::OnViewMoveCameraToPreviousPoint, this, CommandIds::Menu::ViewMoveCameraToPreviousPoint);
            Bind(wxEVT_MENU, &MapFrame::OnViewFocusCameraOnSelection, this, CommandIds::Menu::ViewFocusCameraOnSelection);
            Bind(wxEVT_MENU, &MapFrame::OnViewMoveCameraToPosition, this, CommandIds::Menu::ViewMoveCameraToPosition);

            Bind(wxEVT_MENU, &MapFrame::OnViewHideSelectedObjects, this, CommandIds::Menu::ViewHideSelection);
            Bind(wxEVT_MENU, &MapFrame::OnViewIsolateSelectedObjects, this, CommandIds::Menu::ViewIsolateSelection);
            Bind(wxEVT_MENU, &MapFrame::OnViewShowHiddenObjects, this, CommandIds::Menu::ViewUnhideAll);

            Bind(wxEVT_MENU, &MapFrame::OnViewSwitchToMapInspector, this, CommandIds::Menu::ViewSwitchToMapInspector);
            Bind(wxEVT_MENU, &MapFrame::OnViewSwitchToEntityInspector, this, CommandIds::Menu::ViewSwitchToEntityInspector);
            Bind(wxEVT_MENU, &MapFrame::OnViewSwitchToFaceInspector, this, CommandIds::Menu::ViewSwitchToFaceInspector);

            Bind(wxEVT_MENU, &MapFrame::OnViewToggleMaximizeCurrentView, this, CommandIds::Menu::ViewToggleMaximizeCurrentView);
            Bind(wxEVT_MENU, &MapFrame::OnViewToggleInfoPanel, this, CommandIds::Menu::ViewToggleInfoPanel);
            Bind(wxEVT_MENU, &MapFrame::OnViewToggleInspector, this, CommandIds::Menu::ViewToggleInspector);

            Bind(wxEVT_MENU, &MapFrame::OnRunCompile, this, CommandIds::Menu::RunCompile);
            Bind(wxEVT_MENU, &MapFrame::OnRunLaunch, this, CommandIds::Menu::RunLaunch);

            Bind(wxEVT_MENU, &MapFrame::OnDebugPrintVertices, this, CommandIds::Menu::DebugPrintVertices);
            Bind(wxEVT_MENU, &MapFrame::OnDebugCreateBrush, this, CommandIds::Menu::DebugCreateBrush);
            Bind(wxEVT_MENU, &MapFrame::OnDebugCreateCube, this, CommandIds::Menu::DebugCreateCube);
            Bind(wxEVT_MENU, &MapFrame::OnDebugClipBrush, this, CommandIds::Menu::DebugClipWithFace);
            Bind(wxEVT_MENU, &MapFrame::OnDebugCopyJSShortcutMap, this, CommandIds::Menu::DebugCopyJSShortcuts);
            Bind(wxEVT_MENU, &MapFrame::OnDebugCrash, this, CommandIds::Menu::DebugCrash);
            Bind(wxEVT_MENU, &MapFrame::OnDebugThrowExceptionDuringCommand, this, CommandIds::Menu::DebugThrowExceptionDuringCommand);
            Bind(wxEVT_MENU, &MapFrame::OnDebugSetWindowSize, this, CommandIds::Menu::DebugSetWindowSize);

            Bind(wxEVT_MENU, &MapFrame::OnFlipObjectsHorizontally, this, CommandIds::Actions::FlipObjectsHorizontally);
            Bind(wxEVT_MENU, &MapFrame::OnFlipObjectsVertically, this, CommandIds::Actions::FlipObjectsVertically);
>>>>>>> 25625af4

            Bind(wxEVT_UPDATE_UI, &MapFrame::OnUpdateUI, this, wxID_SAVE);
            Bind(wxEVT_UPDATE_UI, &MapFrame::OnUpdateUI, this, wxID_SAVEAS);
            Bind(wxEVT_UPDATE_UI, &MapFrame::OnUpdateUI, this, wxID_CLOSE);
            Bind(wxEVT_UPDATE_UI, &MapFrame::OnUpdateUI, this, wxID_UNDO);
            Bind(wxEVT_UPDATE_UI, &MapFrame::OnUpdateUI, this, wxID_REDO);
            Bind(wxEVT_UPDATE_UI, &MapFrame::OnUpdateUI, this, wxID_CUT);
            Bind(wxEVT_UPDATE_UI, &MapFrame::OnUpdateUI, this, wxID_COPY);
            Bind(wxEVT_UPDATE_UI, &MapFrame::OnUpdateUI, this, wxID_PASTE);
            Bind(wxEVT_UPDATE_UI, &MapFrame::OnUpdateUI, this, wxID_DUPLICATE);
            Bind(wxEVT_UPDATE_UI, &MapFrame::OnUpdateUI, this, CommandIds::Menu::Lowest, CommandIds::Menu::Highest);

            Bind(wxEVT_UPDATE_UI, &MapFrame::OnUpdateUI, this, CommandIds::Actions::FlipObjectsHorizontally);
            Bind(wxEVT_UPDATE_UI, &MapFrame::OnUpdateUI, this, CommandIds::Actions::FlipObjectsVertically);

            Bind(wxEVT_CLOSE_WINDOW, &MapFrame::OnClose, this);
            connect(m_autosaveTimer, &QTimer::timeout, this, &MapFrame::OnAutosaveTimer);
			Bind(wxEVT_CHILD_FOCUS, &MapFrame::OnChildFocus, this);

#if defined(_WIN32)
            Bind(wxEVT_ACTIVATE, &MapFrame::OnActivate, this);
#endif

            m_gridChoice->Bind(wxEVT_CHOICE, &MapFrame::OnToolBarSetGridSize, this);
#endif

            connect(qApp, &QApplication::focusChanged, this, &MapFrame::onFocusChange);
            connect(m_gridChoice, QOverload<int>::of(&QComboBox::activated), this, &MapFrame::OnToolBarSetGridSize);

            connect(QApplication::clipboard(), &QClipboard::dataChanged, this, &MapFrame::updateClipboardActions);
        }

        void MapFrame::OnFileSave() {
            saveDocument();
        }

        void MapFrame::OnFileSaveAs() {
            saveDocumentAs();
        }

<<<<<<< HEAD
        void MapFrame::OnFileExportObj() {
            exportDocumentAsObj();
        }

        void MapFrame::OnFileLoadPointFile() {
            QString defaultDir;
=======
        void MapFrame::OnFileExportObj(wxCommandEvent& event) {
            if (IsBeingDeleted()) return;

            exportDocumentAsObj();
        }

        void MapFrame::OnFileLoadPointFile(wxCommandEvent& event) {
            if (IsBeingDeleted()) return;

            wxString defaultDir;
>>>>>>> 25625af4
            if (!m_document->path().isEmpty())
                defaultDir = QString::fromStdString(m_document->path().deleteLastComponent().asString());

            const QString fileName = QFileDialog::getOpenFileName(this, "Load Point File", defaultDir, "Point files (*.pts);;Any files (*.*)");

            if (!fileName.isEmpty())
                m_document->loadPointFile(IO::Path(fileName.toStdString()));
        }

        void MapFrame::OnFileReloadPointFile() {
            if (canReloadPointFile()) {
                m_document->reloadPointFile();
            }
        }

        void MapFrame::OnFileUnloadPointFile() {
            if (canUnloadPointFile())
                m_document->unloadPointFile();
        }
<<<<<<< HEAD
        
        void MapFrame::OnFileLoadPortalFile() {
            QString defaultDir;
=======

        void MapFrame::OnFileLoadPortalFile(wxCommandEvent& event) {
            if (IsBeingDeleted()) return;

            wxString defaultDir;
>>>>>>> 25625af4
            if (!m_document->path().isEmpty()) {
                defaultDir = QString::fromStdString(m_document->path().deleteLastComponent().asString());
            }
<<<<<<< HEAD

            const QString fileName = QFileDialog::getOpenFileName(this, "Load Portal File", defaultDir, "Portal files (*.prt);;Any files (*.*)");

            if (!fileName.isEmpty()) {
                m_document->loadPortalFile(IO::Path(fileName.toStdString()));
=======
            wxFileDialog browseDialog(this, "Load Portal File", defaultDir, wxEmptyString, "Portal files (*.prt)|*.prt|Any files (*.*)|*.*", wxFD_OPEN | wxFD_FILE_MUST_EXIST);

            if (browseDialog.ShowModal() == wxID_OK) {
                m_document->loadPortalFile(IO::Path(browseDialog.GetPath().ToStdString()));
>>>>>>> 25625af4
            }
        }

        void MapFrame::OnFileReloadPortalFile() {
            if (canReloadPortalFile()) {
                m_document->reloadPortalFile();
            }
        }

<<<<<<< HEAD
        void MapFrame::OnFileUnloadPortalFile() {
=======
        void MapFrame::OnFileUnloadPortalFile(wxCommandEvent& event) {
            if (IsBeingDeleted()) return;

>>>>>>> 25625af4
            if (canUnloadPortalFile()) {
                m_document->unloadPortalFile();
            }
        }

        void MapFrame::OnFileReloadTextureCollections() {
            m_document->reloadTextureCollections();
        }

        void MapFrame::OnFileReloadEntityDefinitions() {
            m_document->reloadEntityDefinitions();
        }

        void MapFrame::OnFileClose() {
            close();
        }

        void MapFrame::OnEditUndo() {
            if (canUndo()) { // on gtk, menu shortcuts remain enabled even if the menu item is disabled
                undo();
            }
        }

        void MapFrame::OnEditRedo() {
            if (canRedo()) { // on gtk, menu shortcuts remain enabled even if the menu item is disabled
                redo();
            }
        }

        void MapFrame::OnEditRepeat() {
            m_document->repeatLastCommands();
        }

        void MapFrame::OnEditClearRepeat() {
            m_document->clearRepeatableCommands();
        }

        void MapFrame::OnEditCut() {
            if (canCut()) { // on gtk, menu shortcuts remain enabled even if the menu item is disabled
                copyToClipboard();
                Transaction transaction(m_document, "Cut");
                m_document->deleteObjects();
            }
        }

        void MapFrame::OnEditCopy() {
            if (canCopy()) { // on gtk, menu shortcuts remain enabled even if the menu item is disabled
                copyToClipboard();
            }
        }

        void MapFrame::copyToClipboard() {
            QClipboard *clipboard = QApplication::clipboard();

            String str;
            if (m_document->hasSelectedNodes())
                str = m_document->serializeSelectedNodes();
            else if (m_document->hasSelectedBrushFaces())
                str = m_document->serializeSelectedBrushFaces();

            clipboard->setText(QString::fromStdString(str));
        }

        void MapFrame::OnEditPaste() {
            if (canPaste()) { // on gtk, menu shortcuts remain enabled even if the menu item is disabled
                const vm::bbox3 referenceBounds = m_document->referenceBounds();
                Transaction transaction(m_document);
                if (paste() == PT_Node && m_document->hasSelectedNodes()) {
                    const vm::bbox3 bounds = m_document->selectionBounds();
                    const vm::vec3 delta = m_mapView->pasteObjectsDelta(bounds, referenceBounds);
                    m_document->translateObjects(delta);
                }
            }
        }

        void MapFrame::OnEditPasteAtOriginalPosition() {
            if (canPaste()) { // on gtk, menu shortcuts remain enabled even if the menu item is disabled
                paste();
            }
        }

        PasteType MapFrame::paste() {
            QClipboard *clipboard = QApplication::clipboard();
            const QString qtext = clipboard->text();

            if (qtext.isEmpty()) {
                logger().error("Clipboard is empty");
                return PT_Failed;
            }

            const String text = qtext.toStdString();
            return m_document->paste(text);
        }

        void MapFrame::OnEditDelete() {
            if (canDelete()) { // on gtk, menu shortcuts remain enabled even if the menu item is disabled
                if (m_mapView->clipToolActive())
                    m_mapView->clipTool()->removeLastPoint();
                else if (m_mapView->vertexToolActive())
                    m_mapView->vertexTool()->removeSelection();
                else if (m_mapView->edgeToolActive())
                    m_mapView->edgeTool()->removeSelection();
                else if (m_mapView->faceToolActive())
                    m_mapView->faceTool()->removeSelection();
                else if (!m_mapView->anyToolActive())
                    m_document->deleteObjects();
            }
        }

        void MapFrame::OnEditDuplicate() {
            if (canDuplicate()) { // on gtk, menu shortcuts remain enabled even if the menu item is disabled
                m_document->duplicateObjects();
            }
        }

        void MapFrame::OnEditSelectAll() {
            if (canSelect()) { // on gtk, menu shortcuts remain enabled even if the menu item is disabled
                m_document->selectAllNodes();
            }
        }

        void MapFrame::OnEditSelectSiblings() {
            if (canSelectSiblings()) { // on gtk, menu shortcuts remain enabled even if the menu item is disabled
                m_document->selectSiblings();
            }
        }

        void MapFrame::OnEditSelectTouching() {
            if (canSelectByBrush()) { // on gtk, menu shortcuts remain enabled even if the menu item is disabled
                m_document->selectTouching(true);
            }
        }

        void MapFrame::OnEditSelectInside() {
            if (canSelectByBrush()) { // on gtk, menu shortcuts remain enabled even if the menu item is disabled
                m_document->selectInside(true);
            }
        }

<<<<<<< HEAD
        void MapFrame::OnEditSelectTall() {
=======
        void MapFrame::OnEditSelectTall(wxCommandEvent& event) {
            if (IsBeingDeleted()) return;

>>>>>>> 25625af4
            if (canSelectTall()) { // on gtk, menu shortcuts remain enabled even if the menu item is disabled
                m_mapView->selectTall();
            }
        }

        void MapFrame::OnEditSelectByLineNumber() {
            if (canSelect()) { // on gtk, menu shortcuts remain enabled even if the menu item is disabled
                const auto string = QInputDialog::getText(this, "Select by Line Numbers", "Enter a comma- or space separated list of line numbers.");
                if (string.isEmpty())
                    return;

                std::vector<size_t> positions;
                for (const QString& token : string.split(", ")) {
                    bool ok;
                    long position = token.toLong(&ok);
                    if (ok && position > 0) {
                        positions.push_back(static_cast<size_t>(position));
                    }
                }

                m_document->selectNodesWithFilePosition(positions);
            }
        }

        void MapFrame::OnEditSelectNone() {
            if (canDeselect()) { // on gtk, menu shortcuts remain enabled even if the menu item is disabled
                m_document->deselectAll();
            }
        }

        void MapFrame::OnEditGroupSelectedObjects() {
            if (canGroup()) { // on gtk, menu shortcuts remain enabled even if the menu item is disabled
                const String name = queryGroupName(this);
                if (!name.empty())
                    m_document->groupSelection(name);
            }
        }

        void MapFrame::OnEditUngroupSelectedObjects() {
            if (canUngroup()) { // on gtk, menu shortcuts remain enabled even if the menu item is disabled
                m_document->ungroupSelection();
            }
        }

        void MapFrame::OnEditReplaceTexture() {
		    // FIXME:
#if 0
            ReplaceTextureDialog dialog(this, m_document, *m_contextManager);
            dialog.CenterOnParent();
            dialog.ShowModal();
#endif
        }

        void MapFrame::OnEditDeactivateTool() {
            m_mapView->deactivateTool();
        }

        void MapFrame::OnEditToggleCreateComplexBrushTool() {
            if (m_mapView->canToggleCreateComplexBrushTool()) { // on gtk, menu shortcuts remain enabled even if the menu item is disabled
                m_mapView->toggleCreateComplexBrushTool();
            }
        }

        void MapFrame::OnEditToggleClipTool() {
            if (m_mapView->canToggleClipTool()) { // on gtk, menu shortcuts remain enabled even if the menu item is disabled
                m_mapView->toggleClipTool();
            }
        }

        void MapFrame::OnEditToggleRotateObjectsTool() {
            if (m_mapView->canToggleRotateObjectsTool()) { // on gtk, menu shortcuts remain enabled even if the menu item is disabled
                m_mapView->toggleRotateObjectsTool();
            }
        }

        void MapFrame::OnEditToggleScaleObjectsTool() {
            if (m_mapView->canToggleScaleObjectsTool()) { // on gtk, menu shortcuts remain enabled even if the menu item is disabled
                m_mapView->toggleScaleObjectsTool();
            }
        }

        void MapFrame::OnEditToggleShearObjectsTool() {
            if (m_mapView->canToggleShearObjectsTool()) { // on gtk, menu shortcuts remain enabled even if the menu item is disabled
                m_mapView->toggleShearObjectsTool();
            }
        }
<<<<<<< HEAD
        
        void MapFrame::OnEditToggleVertexTool() {
=======

        void MapFrame::OnEditToggleVertexTool(wxCommandEvent& event) {
            if (IsBeingDeleted()) return;

>>>>>>> 25625af4
            if (m_mapView->canToggleVertexTools()) { // on gtk, menu shortcuts remain enabled even if the menu item is disabled
                m_mapView->toggleVertexTool();
            }
        }
<<<<<<< HEAD
        
        void MapFrame::OnEditToggleEdgeTool() {
=======

        void MapFrame::OnEditToggleEdgeTool(wxCommandEvent& event) {
            if (IsBeingDeleted()) return;

>>>>>>> 25625af4
            if (m_mapView->canToggleVertexTools()) { // on gtk, menu shortcuts remain enabled even if the menu item is disabled
                m_mapView->toggleEdgeTool();
            }
        }
<<<<<<< HEAD
        
        void MapFrame::OnEditToggleFaceTool() {
=======

        void MapFrame::OnEditToggleFaceTool(wxCommandEvent& event) {
            if (IsBeingDeleted()) return;

>>>>>>> 25625af4
            if (m_mapView->canToggleVertexTools()) { // on gtk, menu shortcuts remain enabled even if the menu item is disabled
                m_mapView->toggleFaceTool();
            }
        }

        void MapFrame::OnEditCsgConvexMerge() {
            if (canDoCsgConvexMerge()) { // on gtk, menu shortcuts remain enabled even if the menu item is disabled
                if (m_mapView->vertexToolActive() && m_mapView->vertexTool()->canDoCsgConvexMerge()) {
                    m_mapView->vertexTool()->csgConvexMerge();
                } else if (m_mapView->edgeToolActive() && m_mapView->edgeTool()->canDoCsgConvexMerge()) {
                    m_mapView->edgeTool()->csgConvexMerge();
                } else if (m_mapView->faceToolActive() && m_mapView->faceTool()->canDoCsgConvexMerge()) {
                    m_mapView->faceTool()->csgConvexMerge();
                } else {
                    m_document->csgConvexMerge();
                }
            }
        }

<<<<<<< HEAD
        void MapFrame::OnEditCsgSubtract() {
=======
        void MapFrame::OnEditCsgSubtract(wxCommandEvent& event) {
            if (IsBeingDeleted()) return;

>>>>>>> 25625af4
            if (canDoCsgSubtract()) { // on gtk, menu shortcuts remain enabled even if the menu item is disabled
                m_document->csgSubtract();
            }
        }

<<<<<<< HEAD
        void MapFrame::OnEditCsgIntersect() {
=======
        void MapFrame::OnEditCsgIntersect(wxCommandEvent& event) {
            if (IsBeingDeleted()) return;

>>>>>>> 25625af4
            if (canDoCsgIntersect()) { // on gtk, menu shortcuts remain enabled even if the menu item is disabled
                m_document->csgIntersect();
            }
        }

<<<<<<< HEAD
        void MapFrame::OnEditCsgHollow() {
=======
        void MapFrame::OnEditCsgHollow(wxCommandEvent& event) {
            if (IsBeingDeleted()) return;

>>>>>>> 25625af4
            if (canDoCsgHollow()) { // on gtk, menu shortcuts remain enabled even if the menu item is disabled
                m_document->csgHollow();
            }
        }

        void MapFrame::OnEditToggleTextureLock() {
            PreferenceManager::instance().set(Preferences::TextureLock, !pref(Preferences::TextureLock));
            PreferenceManager::instance().saveChanges();
<<<<<<< HEAD
=======

            GetToolBar()->SetToolNormalBitmap(CommandIds::Menu::EditToggleTextureLock, textureLockBitmap());
        }

        wxBitmap MapFrame::textureLockBitmap() {
            if (pref(Preferences::TextureLock)) {
                return IO::loadImageResource("TextureLockOn.png");
            } else {
                return IO::loadImageResource("TextureLockOff.png");
            }
>>>>>>> 25625af4
        }

        void MapFrame::OnEditToggleUVLock() {
            PreferenceManager::instance().set(Preferences::UVLock, !pref(Preferences::UVLock));
            PreferenceManager::instance().saveChanges();
        }

<<<<<<< HEAD
        void MapFrame::OnEditSnapVerticesToInteger() {
=======
        void MapFrame::OnEditSnapVerticesToInteger(wxCommandEvent& event) {
            if (IsBeingDeleted()) return;

>>>>>>> 25625af4
            if (canSnapVertices()) { // on gtk, menu shortcuts remain enabled even if the menu item is disabled
                m_document->snapVertices(1u);
            }
        }
<<<<<<< HEAD
        
        void MapFrame::OnEditSnapVerticesToGrid() {
=======

        void MapFrame::OnEditSnapVerticesToGrid(wxCommandEvent& event) {
            if (IsBeingDeleted()) return;

>>>>>>> 25625af4
            if (canSnapVertices()) { // on gtk, menu shortcuts remain enabled even if the menu item is disabled
                m_document->snapVertices(m_document->grid().actualSize());
            }
        }

        void MapFrame::OnViewToggleShowGrid() {
            m_document->grid().toggleVisible();
        }

        void MapFrame::OnViewToggleSnapToGrid() {
            m_document->grid().toggleSnap();
        }

        void MapFrame::OnViewIncGridSize() {
            if (canIncGridSize()) { // on gtk, menu shortcuts remain enabled even if the menu item is disabled
                m_document->grid().incSize();
            }
        }

        void MapFrame::OnViewDecGridSize() {
            if (canDecGridSize()) { // on gtk, menu shortcuts remain enabled even if the menu item is disabled
                m_document->grid().decSize();
            }
        }

        void MapFrame::OnViewSetGridSize() {
		    QAction* caller = dynamic_cast<QAction*>(sender());
            m_document->grid().setSize(caller->data().toInt());
        }

        void MapFrame::OnViewMoveCameraToNextPoint() {
            if (canMoveCameraToNextPoint()) { // on gtk, menu shortcuts remain enabled even if the menu item is disabled
                m_mapView->moveCameraToNextTracePoint();
            }
        }

        void MapFrame::OnViewMoveCameraToPreviousPoint() {
            if (canMoveCameraToPreviousPoint()) { // on gtk, menu shortcuts remain enabled even if the menu item is disabled
                m_mapView->moveCameraToPreviousTracePoint();
            }
        }

        void MapFrame::OnViewFocusCameraOnSelection() {
            if (canFocusCamera()) { // on gtk, menu shortcuts remain enabled even if the menu item is disabled
                m_mapView->focusCameraOnSelection(true);
            }
        }

        void MapFrame::OnViewMoveCameraToPosition() {
            bool ok = false;
            const QString str = QInputDialog::getText(this, "Move Camera", "Enter a position (x y z) for the camera.", QLineEdit::Normal, "0.0 0.0 0.0", &ok);
            if (ok) {
                const vm::vec3 position = vm::vec3::parse(str.toStdString());
                m_mapView->moveCameraToPosition(position, true);
            }
        }
<<<<<<< HEAD
        
        void MapFrame::OnViewHideSelectedObjects() {
=======

        void MapFrame::OnViewHideSelectedObjects(wxCommandEvent& event) {
            if (IsBeingDeleted()) return;

>>>>>>> 25625af4
            if (canHide()) { // on gtk, menu shortcuts remain enabled even if the menu item is disabled
                m_document->hideSelection();
            }
        }
<<<<<<< HEAD
        
        void MapFrame::OnViewIsolateSelectedObjects() {
=======

        void MapFrame::OnViewIsolateSelectedObjects(wxCommandEvent& event) {
            if (IsBeingDeleted()) return;

>>>>>>> 25625af4
            if (canIsolate()) { // on gtk, menu shortcuts remain enabled even if the menu item is disabled
                m_document->isolate(m_document->selectedNodes().nodes());
            }
        }
<<<<<<< HEAD
        
        void MapFrame::OnViewShowHiddenObjects() {
=======

        void MapFrame::OnViewShowHiddenObjects(wxCommandEvent& event) {
            if (IsBeingDeleted()) return;

>>>>>>> 25625af4
            m_document->showAll();
        }

        void MapFrame::OnViewSwitchToMapInspector() {
            switchToInspectorPage(Inspector::InspectorPage_Map);
        }

        void MapFrame::OnViewSwitchToEntityInspector() {
            switchToInspectorPage(Inspector::InspectorPage_Entity);
        }

        void MapFrame::OnViewSwitchToFaceInspector() {
            switchToInspectorPage(Inspector::InspectorPage_Face);
        }

        void MapFrame::switchToInspectorPage(const Inspector::InspectorPage page) {
            m_inspector->show();
            m_inspector->switchToPage(page);
        }

<<<<<<< HEAD
        void MapFrame::OnViewToggleMaximizeCurrentView() {
=======
        void MapFrame::ensureInspectorVisible() {
            if (m_hSplitter->isMaximized(m_vSplitter))
                m_hSplitter->restore();
        }

        void MapFrame::OnViewToggleMaximizeCurrentView(wxCommandEvent& event) {
            if (IsBeingDeleted()) return;

>>>>>>> 25625af4
            m_mapView->toggleMaximizeCurrentView();
        }

        void MapFrame::OnViewToggleInfoPanel() {
            m_infoPanel->setHidden(!m_infoPanel->isHidden());
        }

        void MapFrame::OnViewToggleInspector() {
            m_inspector->setHidden(!m_inspector->isHidden());
        }

<<<<<<< HEAD
        void MapFrame::OnRunCompile() {
            // FIXME:
//            if (m_compilationDialog == nullptr) {
//                m_compilationDialog = new CompilationDialog(this);
//                m_compilationDialog->Show();
//            } else {
//                m_compilationDialog->Raise();
//            }
=======
        void MapFrame::OnRunCompile(wxCommandEvent& event) {
            if (IsBeingDeleted()) return;

            if (m_compilationDialog == nullptr) {
                m_compilationDialog = new CompilationDialog(this);
                m_compilationDialog->Show();
            } else {
                m_compilationDialog->Raise();
            }
>>>>>>> 25625af4
        }

        void MapFrame::compilationDialogWillClose() {
            // FIXME:
//            m_compilationDialog = nullptr;
        }

<<<<<<< HEAD
        void MapFrame::OnRunLaunch() {
            // FIXME:
//            LaunchGameEngineDialog dialog(this, m_document);
//            dialog.ShowModal();
        }
        
        void MapFrame::OnDebugPrintVertices() {
            m_document->printVertices();
        }

        void MapFrame::OnDebugCreateBrush() {
            bool ok = false;
            const QString str = QInputDialog::getText(this, "Create Brush", "Enter a list of at least 4 points (x y z) (x y z) ...", QLineEdit::Normal, "", &ok);
            if (ok) {
=======
        void MapFrame::OnRunLaunch(wxCommandEvent& event) {
            if (IsBeingDeleted()) return;

            LaunchGameEngineDialog dialog(this, m_document);
            dialog.ShowModal();
        }

        void MapFrame::OnDebugPrintVertices(wxCommandEvent& event) {
            if (IsBeingDeleted()) return;

            m_document->printVertices();
        }

        void MapFrame::OnDebugCreateBrush(wxCommandEvent& event) {
            if (IsBeingDeleted()) return;

            wxTextEntryDialog dialog(this, "Enter a list of at least 4 points (x y z) (x y z) ...", "Create Brush", "");
            if (dialog.ShowModal() == wxID_OK) {
                const wxString str = dialog.GetValue();
>>>>>>> 25625af4
                std::vector<vm::vec3> positions;
                vm::vec3::parseAll(str.toStdString(), std::back_inserter(positions));
                m_document->createBrush(positions);
            }
        }

<<<<<<< HEAD
        void MapFrame::OnDebugCreateCube() {
            bool ok = false;
            const QString str = QInputDialog::getText(this, "Create Cube", "Enter bounding box size", QLineEdit::Normal, "", &ok);
            if (ok) {
                const double size = str.toDouble();
=======
        void MapFrame::OnDebugCreateCube(wxCommandEvent& event) {
            if (IsBeingDeleted()) return;

            wxTextEntryDialog dialog(this, "Enter bounding box size", "Create Cube", "");
            if (dialog.ShowModal() == wxID_OK) {
                const auto str = dialog.GetValue();
                double size; str.ToDouble(&size);
>>>>>>> 25625af4
                const vm::bbox3 bounds(size / 2.0);
                const auto posArray = bounds.vertices();
                const auto posList = std::vector<vm::vec3>(std::begin(posArray), std::end(posArray));
                m_document->createBrush(posList);
            }
        }
<<<<<<< HEAD
        
        void MapFrame::OnDebugClipBrush() {
            bool ok = false;
            const QString str = QInputDialog::getText(this, "Clip Brush", "Enter face points ( x y z ) ( x y z ) ( x y z )", QLineEdit::Normal, "", &ok);
            if (ok) {
=======

        void MapFrame::OnDebugClipBrush(wxCommandEvent& event) {
            if (IsBeingDeleted()) return;

            wxTextEntryDialog dialog(this, "Enter face points ( x y z ) ( x y z ) ( x y z )", "Clip Brush", "");
            if (dialog.ShowModal() == wxID_OK) {
                const wxString str = dialog.GetValue();
>>>>>>> 25625af4
                std::vector<vm::vec3> points;
                vm::vec3::parseAll(str.toStdString(), std::back_inserter(points));
                assert(points.size() == 3);
                m_document->clipBrushes(points[0], points[1], points[2]);
            }
        }

<<<<<<< HEAD
        void MapFrame::OnDebugCopyJSShortcutMap() {
            QClipboard *clipboard = QApplication::clipboard();
=======
        void MapFrame::OnDebugCopyJSShortcutMap(wxCommandEvent& event) {
            if (IsBeingDeleted()) return;

            OpenClipboard openClipboard;
            if (wxTheClipboard->IsOpened()) {
                const String str = ActionManager::instance().getJSTable();
                wxTheClipboard->SetData(new wxTextDataObject(str));
            }
>>>>>>> 25625af4

            // FIXME: reimplement
//            const String str = ActionManager::instance().getJSTable();
//            clipboard->setText(QString::fromStdString(str));
        }

#ifdef __clang__
#pragma clang diagnostic push
#pragma clang diagnostic ignored "-Wold-style-cast"
#pragma clang diagnostic ignored "-Wcast-qual"
#endif
        static void debugSegfault() {
            volatile void *test = nullptr;
            printf("%p\n", *((void **)test));
        }
#ifdef __clang__
#pragma clang diagnostic pop
#endif

        static void debugException() {
            Exception e;
            throw e;
        }

<<<<<<< HEAD
        void MapFrame::OnDebugCrash() {
            QStringList items;
            items << "Null pointer dereference" << "Unhandled exception";
=======
        void MapFrame::OnDebugCrash(wxCommandEvent& event) {
            if (IsBeingDeleted()) return;

            wxString crashTypes[2] = { "Null pointer dereference", "Unhandled exception" };
>>>>>>> 25625af4

            bool ok;
            const QString item = QInputDialog::getItem(this, "Crash", "Choose a crash type", items, 0, false, &ok);
            if (ok) {
                const int idx = items.indexOf(item);
                if (idx == 0) {
                    debugSegfault();
                } else if (idx == 1) {
                    debugException();
                }
            }
        }

        void MapFrame::OnDebugThrowExceptionDuringCommand() {
            m_document->throwExceptionDuringCommand();
        }

        void MapFrame::OnDebugSetWindowSize() {
            bool ok = false;
            const QString str = QInputDialog::getText(this, "Window Size", "Enter Size (W H)", QLineEdit::Normal, "1920 1080", &ok);
            if (ok) {
                const auto size = vm::vec2i::parse(str.toStdString());
                resize(size.x(), size.y());
            }
        }

        void MapFrame::OnFlipObjectsHorizontally() {
            if (m_mapView->canFlipObjects()) { // on gtk, menu shortcuts remain enabled even if the menu item is disabled
                m_mapView->flipObjects(vm::direction::left);
            }
        }

        void MapFrame::OnFlipObjectsVertically() {
            if (m_mapView->canFlipObjects()) { // on gtk, menu shortcuts remain enabled even if the menu item is disabled
                m_mapView->flipObjects(vm::direction::up);
            }
        }

#if 0
        void MapFrame::OnUpdateUI(wxUpdateUIEvent& event) {
		    // FIXME: implement

            const ActionManager& actionManager = ActionManager::instance();

            switch (event.GetId()) {

                case wxID_UNDO: {
                    const ActionMenuItem* item = actionManager.findMenuItem(wxID_UNDO);
                    ensure(item != nullptr, "item is null");
                    if (canUndo()) {
                        event.Enable(true);
                        const auto textEdit = findFocusedTextCtrl() != nullptr;
                        const auto name = textEdit ? "" : m_document->lastCommandName();
                        event.SetText(item->menuString(name, m_mapView->viewportHasFocus()));
                    } else {
                        event.Enable(false);
                        event.SetText(item->menuString("", m_mapView->viewportHasFocus()));
                    }
                    break;
                }
                case wxID_REDO: {
                    const ActionMenuItem* item = actionManager.findMenuItem(wxID_REDO);
                    if (canRedo()) {
                        event.Enable(true);
                        const auto textEdit = findFocusedTextCtrl() != nullptr;
                        const auto name = textEdit ? "" : m_document->nextCommandName();
                        event.SetText(item->menuString(name, m_mapView->viewportHasFocus()));
                    } else {
                        event.Enable(false);
                        event.SetText(item->menuString("", m_mapView->viewportHasFocus()));
                    }
                    break;
                }

                default:
                    event.Enable(event.GetId() >= CommandIds::Menu::FileRecentDocuments && event.GetId() < CommandIds::Menu::FileRecentDocuments + 10);
                    break;
            }
        }
#endif

        void MapFrame::OnToolBarSetGridSize(const int index) {
            m_document->grid().setSize(gridSizeForIndex(index));
        }

        void MapFrame::onFocusChange(QWidget* old, QWidget* now) {
            updateOtherActions();
		}

        bool MapFrame::canUnloadPointFile() const {
            return m_document->isPointFileLoaded();
        }

        bool MapFrame::canReloadPointFile() const {
            return m_document->canReloadPointFile();
        }

        bool MapFrame::canUnloadPortalFile() const {
            return m_document->isPortalFileLoaded();
        }

        bool MapFrame::canReloadPortalFile() const {
            return m_document->canReloadPortalFile();
        }

        bool MapFrame::canUndo() const {
            // FIXME:
            auto textCtrl = nullptr;//findFocusedTextCtrl();
            if (textCtrl != nullptr) {
                return true; // textCtrl->CanUndo();
            } else {
                return m_document->canUndoLastCommand();
            }
        }

        void MapFrame::undo() {
            assert(canUndo());

            // FIXME:
            auto textCtrl = nullptr;//findFocusedTextCtrl();
            if (textCtrl != nullptr) {
                //textCtrl->Undo();
            } else {
                // FIXME:
                if (!m_mapView->cancelMouseDrag() /* && !m_inspector->cancelMouseDrag()*/) {
                    m_document->undoLastCommand();
                }
            }
        }

        bool MapFrame::canRedo() const {
            // FIXME:
            auto textCtrl = nullptr; //findFocusedTextCtrl();
            if (textCtrl != nullptr) {
                return true; // textCtrl->CanRedo();
            } else {
                return m_document->canRedoNextCommand();
            }
        }

        void MapFrame::redo() {
            assert(canRedo());

            // FIXME:
            auto textCtrl = nullptr; //findFocusedTextCtrl();
            if (textCtrl != nullptr) {
                //textCtrl->Redo();
            } else {
                m_document->redoNextCommand();
            }
        }

#if 0
        wxTextCtrl* MapFrame::findFocusedTextCtrl() const {
		    return nullptr;
		    // FIXME:
//            return dynamic_cast<wxTextCtrl*>(FindFocus());
        }
#endif

        bool MapFrame::canCut() const {
            return m_document->hasSelectedNodes() && !m_mapView->anyToolActive();
        }

        bool MapFrame::canCopy() const {
            return m_document->hasSelectedNodes() || m_document->hasSelectedBrushFaces();
        }

        /**
         * This is relatively expensive so only call it when the clipboard changes or e.g. the user tries to paste.
         */
        bool MapFrame::canPaste() const {
            if (!m_mapView->isCurrent())
                return false;

<<<<<<< HEAD
            QClipboard *clipboard = QApplication::clipboard();
            return !clipboard->text().isEmpty();
=======
            OpenClipboard openClipboard;
            return wxTheClipboard->IsOpened() && wxTheClipboard->IsSupported(wxDF_TEXT);
>>>>>>> 25625af4
        }

        bool MapFrame::canDelete() const {
            if (m_mapView->clipToolActive())
                return m_mapView->clipTool()->canRemoveLastPoint();
            else if (m_mapView->vertexToolActive())
                return m_mapView->vertexTool()->canRemoveSelection();
            else if (m_mapView->edgeToolActive())
                return m_mapView->edgeTool()->canRemoveSelection();
            else if (m_mapView->faceToolActive())
                return m_mapView->faceTool()->canRemoveSelection();
            else
                return canCut();
        }

        bool MapFrame::canDuplicate() const {
            return m_document->hasSelectedNodes();
        }

        bool MapFrame::canSelectSiblings() const {
            return canChangeSelection() && m_document->hasSelectedNodes();
        }

        bool MapFrame::canSelectByBrush() const {
            return canChangeSelection() && m_document->selectedNodes().hasOnlyBrushes();
        }

        bool MapFrame::canSelectTall() const {
            return canChangeSelection() && m_document->selectedNodes().hasOnlyBrushes() && m_mapView->canSelectTall();
        }

        bool MapFrame::canSelect() const {
            return canChangeSelection();
        }

        bool MapFrame::canDeselect() const {
            return canChangeSelection() && m_document->hasSelectedNodes();
        }

        bool MapFrame::canChangeSelection() const {
            return m_document->editorContext().canChangeSelection();
        }

        bool MapFrame::canGroup() const {
            return m_document->hasSelectedNodes() && !m_mapView->anyToolActive();
        }

        bool MapFrame::canUngroup() const {
            return m_document->selectedNodes().hasOnlyGroups() && !m_mapView->anyToolActive();
        }

        bool MapFrame::canHide() const {
            return m_document->hasSelectedNodes();
        }

        bool MapFrame::canIsolate() const {
            return m_document->hasSelectedNodes();
        }

        bool MapFrame::canDoCsgConvexMerge() const {
            return (m_document->hasSelectedBrushFaces() && m_document->selectedBrushFaces().size() > 1) ||
                   (m_document->selectedNodes().hasOnlyBrushes() && m_document->selectedNodes().brushCount() > 1) ||
                   (m_mapView->vertexToolActive() && m_mapView->vertexTool()->canDoCsgConvexMerge()) ||
                   (m_mapView->edgeToolActive() && m_mapView->edgeTool()->canDoCsgConvexMerge()) ||
                   (m_mapView->faceToolActive() && m_mapView->faceTool()->canDoCsgConvexMerge());
        }

        bool MapFrame::canDoCsgSubtract() const {
            return m_document->selectedNodes().hasOnlyBrushes() && m_document->selectedNodes().brushCount() >= 1;
        }

        bool MapFrame::canDoCsgIntersect() const {
            return m_document->selectedNodes().hasOnlyBrushes() && m_document->selectedNodes().brushCount() > 1;
        }

        bool MapFrame::canDoCsgHollow() const {
            return m_document->selectedNodes().hasOnlyBrushes() && m_document->selectedNodes().brushCount() >= 1;
        }

        bool MapFrame::canSnapVertices() const {
            return m_document->selectedNodes().hasOnlyBrushes();
        }

        bool MapFrame::canDecGridSize() const {
            return m_document->grid().size() > Grid::MinSize;
        }

        bool MapFrame::canIncGridSize() const {
            return m_document->grid().size() < Grid::MaxSize;
        }

        bool MapFrame::canMoveCameraToNextPoint() const {
            return m_mapView->canMoveCameraToNextTracePoint();
        }

        bool MapFrame::canMoveCameraToPreviousPoint() const {
            return m_mapView->canMoveCameraToPreviousTracePoint();
        }

        bool MapFrame::canFocusCamera() const {
            return m_document->hasSelectedNodes();
        }

        bool MapFrame::canCompile() const {
            return m_document->persistent();
        }

        bool MapFrame::canLaunch() const {
            return m_document->persistent();
        }

#if 0
        void MapFrame::OnClose(wxCloseEvent& event) {
		    // FIXME: implement

            if (!IsBeingDeleted()) {
                if (m_compilationDialog != nullptr && !m_compilationDialog->Close()) {
                    event.Veto();
                } else {
                    ensure(m_frameManager != nullptr, "frameManager is null");
                    if (event.CanVeto() && !confirmOrDiscardChanges())
                        event.Veto();
                    else
                        m_frameManager->removeAndDestroyFrame(this);
                }
            }
        }
#endif
        void MapFrame::OnAutosaveTimer() {
            m_autosaver->triggerAutosave(logger());
        }

        int MapFrame::indexForGridSize(const int gridSize) {
            return gridSize - Grid::MinSize;
        }

        int MapFrame::gridSizeForIndex(const int index) {
            const int size = index + Grid::MinSize;
            assert(size <= Grid::MaxSize);
            assert(size >= Grid::MinSize);
            return size;
        }
<<<<<<< HEAD
=======

        int MapFrame::gridSizeForMenuId(const int menuId) {
            const int size = menuId - CommandIds::Menu::ViewSetGridSize1;
            assert(size <= Grid::MaxSize);
            assert(size >= Grid::MinSize);
            return size;
        }
>>>>>>> 25625af4
    }
}<|MERGE_RESOLUTION|>--- conflicted
+++ resolved
@@ -152,27 +152,6 @@
             bindEvents();
 
             clearDropTarget();
-<<<<<<< HEAD
-=======
-
-            m_updateLocker = new CommandWindowUpdateLocker(this, m_document);
-#ifdef __APPLE__
-            m_updateLocker->Start();
-#endif
-        }
-
-        static RenderView* FindChildRenderView(wxWindow *current) {
-            for (wxWindow *child : current->GetChildren()) {
-                RenderView *canvas = wxDynamicCast(child, RenderView);
-                if (canvas != nullptr)
-                    return canvas;
-
-                canvas = FindChildRenderView(child);
-                if (canvas != nullptr)
-                    return canvas;
-            }
-            return nullptr;
->>>>>>> 25625af4
         }
 
         MapFrame::~MapFrame() {
@@ -199,16 +178,6 @@
             m_mapView->deactivateTool();
 
             unbindObservers();
-<<<<<<< HEAD
-=======
-            removeRecentDocumentsMenu(GetMenuBar());
-
-            delete m_updateLocker;
-            m_updateLocker = nullptr;
-
-            delete m_autosaveTimer;
-            m_autosaveTimer = nullptr;
->>>>>>> 25625af4
 
             delete m_autosaver;
             m_autosaver = nullptr;
@@ -216,13 +185,8 @@
             // The order of deletion here is important because both the document and the children
             // need the context manager (and its embedded VBO) to clean up their resources.
 
-<<<<<<< HEAD
             destroy(false, true); // Destroy the children first because they might still access document resources.
-            
-=======
-            DestroyChildren(); // Destroy the children first because they might still access document resources.
-
->>>>>>> 25625af4
+
             m_document->setViewEffectsService(nullptr);
             m_document.reset();
 
@@ -317,7 +281,6 @@
 
         bool MapFrame::exportDocumentAsObj() {
             const IO::Path& originalPath = m_document->path();
-<<<<<<< HEAD
             const IO::Path objPath = originalPath.replaceExtension("obj");
 
             const QString newFileName = QFileDialog::getSaveFileName(this, "Export Wavefront OBJ file", QString::fromStdString(objPath.asString()), "Wavefront OBJ files (*.obj)");
@@ -325,17 +288,6 @@
                 return false;
 
             return exportDocument(Model::WavefrontObj, IO::Path(newFileName.toStdString()));
-=======
-            const IO::Path directory = originalPath.deleteLastComponent();
-            const IO::Path filename = originalPath.lastComponent().replaceExtension("obj");
-            wxString wildcard;
-
-            wxFileDialog saveDialog(this, "Export Wavefront OBJ file", directory.asString(), filename.asString(), "Wavefront OBJ files (*.obj)|*.obj", wxFD_SAVE | wxFD_OVERWRITE_PROMPT);
-            if (saveDialog.ShowModal() == wxID_CANCEL)
-                return false;
-
-            return exportDocument(Model::WavefrontObj, IO::Path(saveDialog.GetPath().ToStdString()));
->>>>>>> 25625af4
         }
 
         bool MapFrame::exportDocument(const Model::ExportFormat format, const IO::Path& path) {
@@ -1215,7 +1167,6 @@
         }
 
         void MapFrame::createToolBar() {
-<<<<<<< HEAD
 		    QToolBar* toolBar = addToolBar("Toolbar");
 		    toolBar->addAction(editDeactivateToolAction);
             toolBar->addAction(editToggleCreateComplexBrushToolAction);
@@ -1241,38 +1192,6 @@
                 m_gridChoice->addItem(gridSizes[i], QVariant(gridSizeForIndex(i)));
             }
             toolBar->addWidget(m_gridChoice);
-=======
-            wxToolBar* toolBar = CreateToolBar(wxTB_DEFAULT_STYLE |
-#if !defined _WIN32
-				wxTB_NODIVIDER |
-#endif
-				wxTB_FLAT);
-            toolBar->SetMargins(2, 2);
-            toolBar->AddRadioTool(CommandIds::Menu::EditDeactivateTool, "Default Tool", IO::loadImageResource("NoTool.png"), wxNullBitmap, "Disable Current Tool");
-            toolBar->AddRadioTool(CommandIds::Menu::EditToggleCreateComplexBrushTool, "Brush Tool", IO::loadImageResource("BrushTool.png"), wxNullBitmap, "Brush Tool");
-            toolBar->AddRadioTool(CommandIds::Menu::EditToggleClipTool, "Clip Tool", IO::loadImageResource("ClipTool.png"), wxNullBitmap, "Clip Tool");
-            toolBar->AddRadioTool(CommandIds::Menu::EditToggleVertexTool, "Vertex Tool", IO::loadImageResource("VertexTool.png"), wxNullBitmap, "Vertex Tool");
-            toolBar->AddRadioTool(CommandIds::Menu::EditToggleEdgeTool, "Edge Tool", IO::loadImageResource("EdgeTool.png"), wxNullBitmap, "Edge Tool");
-            toolBar->AddRadioTool(CommandIds::Menu::EditToggleFaceTool, "Face Tool", IO::loadImageResource("FaceTool.png"), wxNullBitmap, "Face Tool");
-            toolBar->AddRadioTool(CommandIds::Menu::EditToggleRotateObjectsTool, "Rotate Tool", IO::loadImageResource("RotateTool.png"), wxNullBitmap, "Rotate Tool");
-            toolBar->AddRadioTool(CommandIds::Menu::EditToggleScaleObjectsTool, "Scale Tool", IO::loadImageResource("ScaleTool.png"), wxNullBitmap, "Scale Tool");
-            toolBar->AddRadioTool(CommandIds::Menu::EditToggleShearObjectsTool, "Shear Tool", IO::loadImageResource("ShearTool.png"), wxNullBitmap, "Shear Tool");
-            toolBar->AddSeparator();
-            toolBar->AddTool(wxID_DUPLICATE, "Duplicate Objects", IO::loadImageResource("DuplicateObjects.png"), wxNullBitmap, wxITEM_NORMAL, "Duplicate Objects");
-            toolBar->AddTool(CommandIds::Actions::FlipObjectsHorizontally, "Flip Horizontally", IO::loadImageResource("FlipHorizontally.png"), wxNullBitmap, wxITEM_NORMAL, "Flip Horizontally");
-            toolBar->AddTool(CommandIds::Actions::FlipObjectsVertically, "Flip Vertically", IO::loadImageResource("FlipVertically.png"), wxNullBitmap, wxITEM_NORMAL, "Flip Vertically");
-            toolBar->AddSeparator();
-            toolBar->AddCheckTool(CommandIds::Menu::EditToggleTextureLock, "Texture Lock", textureLockBitmap(), wxNullBitmap, "Toggle Texture Lock");
-            toolBar->AddCheckTool(CommandIds::Menu::EditToggleUVLock, "UV Lock", UVLockBitmap(), wxNullBitmap, "Toggle UV Lock");
-            toolBar->AddSeparator();
-
-            const wxString gridSizes[12] = { "Grid 0.125", "Grid 0.25", "Grid 0.5", "Grid 1", "Grid 2", "Grid 4", "Grid 8", "Grid 16", "Grid 32", "Grid 64", "Grid 128", "Grid 256" };
-            m_gridChoice = new wxChoice(toolBar, wxID_ANY, wxDefaultPosition, wxDefaultSize, 12, gridSizes);
-            m_gridChoice->SetSelection(indexForGridSize(m_document->grid().size()));
-            toolBar->AddControl(m_gridChoice);
-
-            toolBar->Realize();
->>>>>>> 25625af4
         }
 
         void MapFrame::createStatusBar() {
@@ -1323,29 +1242,16 @@
         static String numberWithSuffix(size_t count, const String &singular, const String &plural) {
             return std::to_string(count) + " " + StringUtils::safePlural(count, singular, plural);
         }
-<<<<<<< HEAD
-        
+
         static QString describeSelection(const MapDocument* document) {
             const QString DblArrow = QString(" ") + QString(QChar(0x00BB)) + QString(" ");
             const QString Arrow = QString(" ") + QString(QChar(0x203A)) + QString(" ");
 
             QString result;
-            
+
             // current layer
             result += QString::fromStdString(document->currentLayer()->name()) + DblArrow;
-            
-=======
-
-        static wxString describeSelection(const MapDocument* document) {
-            const wxString DblArrow = wxString(" ") + wxString(wxUniChar(0x00BB)) + wxString(" ");
-            const wxString Arrow = wxString(" ") + wxString(wxUniChar(0x203A)) + wxString(" ");
-
-            wxString result;
-
-            // current layer
-            result << document->currentLayer()->name() << DblArrow;
-
->>>>>>> 25625af4
+
             // open groups
             std::list<Model::Group*> groups;
             for (Model::Group* group = document->currentGroup(); group != nullptr; group = group->group()) {
@@ -1408,13 +1314,8 @@
             }
 
             // now, turn `tokens` into a comma-separated string
-<<<<<<< HEAD
             result += QString::fromStdString(StringUtils::join(tokens, ", ", ", and ", " and ")) + " selected";
-            
-=======
-            result << StringUtils::join(tokens, ", ", ", and ", " and ") << " selected";
-
->>>>>>> 25625af4
+
             return result;
         }
 
@@ -1517,106 +1418,9 @@
         }
 
         void MapFrame::bindEvents() {
-<<<<<<< HEAD
 
             // FIXME:
 #if 0
-=======
-            Bind(wxEVT_MENU, &MapFrame::OnFileSave, this, wxID_SAVE);
-            Bind(wxEVT_MENU, &MapFrame::OnFileSaveAs, this, wxID_SAVEAS);
-            Bind(wxEVT_MENU, &MapFrame::OnFileExportObj, this, CommandIds::Menu::FileExportObj);
-            Bind(wxEVT_MENU, &MapFrame::OnFileLoadPointFile, this, CommandIds::Menu::FileLoadPointFile);
-            Bind(wxEVT_MENU, &MapFrame::OnFileReloadPointFile, this, CommandIds::Menu::FileReloadPointFile);
-            Bind(wxEVT_MENU, &MapFrame::OnFileUnloadPointFile, this, CommandIds::Menu::FileUnloadPointFile);
-            Bind(wxEVT_MENU, &MapFrame::OnFileLoadPortalFile, this, CommandIds::Menu::FileLoadPortalFile);
-            Bind(wxEVT_MENU, &MapFrame::OnFileReloadPortalFile, this, CommandIds::Menu::FileReloadPortalFile);
-            Bind(wxEVT_MENU, &MapFrame::OnFileUnloadPortalFile, this, CommandIds::Menu::FileUnloadPortalFile);
-            Bind(wxEVT_MENU, &MapFrame::OnFileReloadTextureCollections, this, CommandIds::Menu::FileReloadTextureCollections);
-            Bind(wxEVT_MENU, &MapFrame::OnFileReloadEntityDefinitions, this, CommandIds::Menu::FileReloadEntityDefinitions);
-            Bind(wxEVT_MENU, &MapFrame::OnFileClose, this, wxID_CLOSE);
-
-            Bind(wxEVT_MENU, &MapFrame::OnEditUndo, this, wxID_UNDO);
-            Bind(wxEVT_MENU, &MapFrame::OnEditRedo, this, wxID_REDO);
-            Bind(wxEVT_MENU, &MapFrame::OnEditRepeat, this, CommandIds::Menu::EditRepeat);
-            Bind(wxEVT_MENU, &MapFrame::OnEditClearRepeat, this, CommandIds::Menu::EditClearRepeat);
-
-            Bind(wxEVT_MENU, &MapFrame::OnEditCut, this, wxID_CUT);
-            Bind(wxEVT_MENU, &MapFrame::OnEditCopy, this, wxID_COPY);
-            Bind(wxEVT_MENU, &MapFrame::OnEditPaste, this, wxID_PASTE);
-            Bind(wxEVT_MENU, &MapFrame::OnEditPasteAtOriginalPosition, this, CommandIds::Menu::EditPasteAtOriginalPosition);
-            Bind(wxEVT_MENU, &MapFrame::OnEditDuplicate, this, wxID_DUPLICATE);
-            Bind(wxEVT_MENU, &MapFrame::OnEditDelete, this, wxID_DELETE);
-
-            Bind(wxEVT_MENU, &MapFrame::OnEditSelectAll, this, CommandIds::Menu::EditSelectAll);
-            Bind(wxEVT_MENU, &MapFrame::OnEditSelectSiblings, this, CommandIds::Menu::EditSelectSiblings);
-            Bind(wxEVT_MENU, &MapFrame::OnEditSelectTouching, this, CommandIds::Menu::EditSelectTouching);
-            Bind(wxEVT_MENU, &MapFrame::OnEditSelectInside, this, CommandIds::Menu::EditSelectInside);
-            Bind(wxEVT_MENU, &MapFrame::OnEditSelectTall, this, CommandIds::Menu::EditSelectTall);
-            Bind(wxEVT_MENU, &MapFrame::OnEditSelectByLineNumber, this, CommandIds::Menu::EditSelectByFilePosition);
-            Bind(wxEVT_MENU, &MapFrame::OnEditSelectNone, this, CommandIds::Menu::EditSelectNone);
-
-            Bind(wxEVT_MENU, &MapFrame::OnEditGroupSelectedObjects, this, CommandIds::Menu::EditGroupSelection);
-            Bind(wxEVT_MENU, &MapFrame::OnEditUngroupSelectedObjects, this, CommandIds::Menu::EditUngroupSelection);
-
-            Bind(wxEVT_MENU, &MapFrame::OnEditDeactivateTool, this, CommandIds::Menu::EditDeactivateTool);
-            Bind(wxEVT_MENU, &MapFrame::OnEditToggleCreateComplexBrushTool, this, CommandIds::Menu::EditToggleCreateComplexBrushTool);
-            Bind(wxEVT_MENU, &MapFrame::OnEditToggleClipTool, this, CommandIds::Menu::EditToggleClipTool);
-            Bind(wxEVT_MENU, &MapFrame::OnEditToggleRotateObjectsTool, this, CommandIds::Menu::EditToggleRotateObjectsTool);
-            Bind(wxEVT_MENU, &MapFrame::OnEditToggleScaleObjectsTool, this, CommandIds::Menu::EditToggleScaleObjectsTool);
-            Bind(wxEVT_MENU, &MapFrame::OnEditToggleShearObjectsTool, this, CommandIds::Menu::EditToggleShearObjectsTool);
-            Bind(wxEVT_MENU, &MapFrame::OnEditToggleVertexTool, this, CommandIds::Menu::EditToggleVertexTool);
-            Bind(wxEVT_MENU, &MapFrame::OnEditToggleEdgeTool, this, CommandIds::Menu::EditToggleEdgeTool);
-            Bind(wxEVT_MENU, &MapFrame::OnEditToggleFaceTool, this, CommandIds::Menu::EditToggleFaceTool);
-
-            Bind(wxEVT_MENU, &MapFrame::OnEditCsgConvexMerge, this, CommandIds::Menu::EditCsgConvexMerge);
-            Bind(wxEVT_MENU, &MapFrame::OnEditCsgSubtract, this, CommandIds::Menu::EditCsgSubtract);
-            Bind(wxEVT_MENU, &MapFrame::OnEditCsgIntersect, this, CommandIds::Menu::EditCsgIntersect);
-            Bind(wxEVT_MENU, &MapFrame::OnEditCsgHollow, this, CommandIds::Menu::EditCsgHollow);
-
-            Bind(wxEVT_MENU, &MapFrame::OnEditReplaceTexture, this, CommandIds::Menu::EditReplaceTexture);
-            Bind(wxEVT_MENU, &MapFrame::OnEditToggleTextureLock, this, CommandIds::Menu::EditToggleTextureLock);
-            Bind(wxEVT_MENU, &MapFrame::OnEditToggleUVLock, this, CommandIds::Menu::EditToggleUVLock);
-            Bind(wxEVT_MENU, &MapFrame::OnEditSnapVerticesToInteger, this, CommandIds::Menu::EditSnapVerticesToInteger);
-            Bind(wxEVT_MENU, &MapFrame::OnEditSnapVerticesToGrid, this, CommandIds::Menu::EditSnapVerticesToGrid);
-
-            Bind(wxEVT_MENU, &MapFrame::OnViewToggleShowGrid, this, CommandIds::Menu::ViewToggleShowGrid);
-            Bind(wxEVT_MENU, &MapFrame::OnViewToggleSnapToGrid, this, CommandIds::Menu::ViewToggleSnapToGrid);
-            Bind(wxEVT_MENU, &MapFrame::OnViewIncGridSize, this, CommandIds::Menu::ViewIncGridSize);
-            Bind(wxEVT_MENU, &MapFrame::OnViewDecGridSize, this, CommandIds::Menu::ViewDecGridSize);
-            Bind(wxEVT_MENU, &MapFrame::OnViewSetGridSize, this, CommandIds::Menu::ViewSetGridSize0Point125, CommandIds::Menu::ViewSetGridSize256);
-
-            Bind(wxEVT_MENU, &MapFrame::OnViewMoveCameraToNextPoint, this, CommandIds::Menu::ViewMoveCameraToNextPoint);
-            Bind(wxEVT_MENU, &MapFrame::OnViewMoveCameraToPreviousPoint, this, CommandIds::Menu::ViewMoveCameraToPreviousPoint);
-            Bind(wxEVT_MENU, &MapFrame::OnViewFocusCameraOnSelection, this, CommandIds::Menu::ViewFocusCameraOnSelection);
-            Bind(wxEVT_MENU, &MapFrame::OnViewMoveCameraToPosition, this, CommandIds::Menu::ViewMoveCameraToPosition);
-
-            Bind(wxEVT_MENU, &MapFrame::OnViewHideSelectedObjects, this, CommandIds::Menu::ViewHideSelection);
-            Bind(wxEVT_MENU, &MapFrame::OnViewIsolateSelectedObjects, this, CommandIds::Menu::ViewIsolateSelection);
-            Bind(wxEVT_MENU, &MapFrame::OnViewShowHiddenObjects, this, CommandIds::Menu::ViewUnhideAll);
-
-            Bind(wxEVT_MENU, &MapFrame::OnViewSwitchToMapInspector, this, CommandIds::Menu::ViewSwitchToMapInspector);
-            Bind(wxEVT_MENU, &MapFrame::OnViewSwitchToEntityInspector, this, CommandIds::Menu::ViewSwitchToEntityInspector);
-            Bind(wxEVT_MENU, &MapFrame::OnViewSwitchToFaceInspector, this, CommandIds::Menu::ViewSwitchToFaceInspector);
-
-            Bind(wxEVT_MENU, &MapFrame::OnViewToggleMaximizeCurrentView, this, CommandIds::Menu::ViewToggleMaximizeCurrentView);
-            Bind(wxEVT_MENU, &MapFrame::OnViewToggleInfoPanel, this, CommandIds::Menu::ViewToggleInfoPanel);
-            Bind(wxEVT_MENU, &MapFrame::OnViewToggleInspector, this, CommandIds::Menu::ViewToggleInspector);
-
-            Bind(wxEVT_MENU, &MapFrame::OnRunCompile, this, CommandIds::Menu::RunCompile);
-            Bind(wxEVT_MENU, &MapFrame::OnRunLaunch, this, CommandIds::Menu::RunLaunch);
-
-            Bind(wxEVT_MENU, &MapFrame::OnDebugPrintVertices, this, CommandIds::Menu::DebugPrintVertices);
-            Bind(wxEVT_MENU, &MapFrame::OnDebugCreateBrush, this, CommandIds::Menu::DebugCreateBrush);
-            Bind(wxEVT_MENU, &MapFrame::OnDebugCreateCube, this, CommandIds::Menu::DebugCreateCube);
-            Bind(wxEVT_MENU, &MapFrame::OnDebugClipBrush, this, CommandIds::Menu::DebugClipWithFace);
-            Bind(wxEVT_MENU, &MapFrame::OnDebugCopyJSShortcutMap, this, CommandIds::Menu::DebugCopyJSShortcuts);
-            Bind(wxEVT_MENU, &MapFrame::OnDebugCrash, this, CommandIds::Menu::DebugCrash);
-            Bind(wxEVT_MENU, &MapFrame::OnDebugThrowExceptionDuringCommand, this, CommandIds::Menu::DebugThrowExceptionDuringCommand);
-            Bind(wxEVT_MENU, &MapFrame::OnDebugSetWindowSize, this, CommandIds::Menu::DebugSetWindowSize);
-
-            Bind(wxEVT_MENU, &MapFrame::OnFlipObjectsHorizontally, this, CommandIds::Actions::FlipObjectsHorizontally);
-            Bind(wxEVT_MENU, &MapFrame::OnFlipObjectsVertically, this, CommandIds::Actions::FlipObjectsVertically);
->>>>>>> 25625af4
 
             Bind(wxEVT_UPDATE_UI, &MapFrame::OnUpdateUI, this, wxID_SAVE);
             Bind(wxEVT_UPDATE_UI, &MapFrame::OnUpdateUI, this, wxID_SAVEAS);
@@ -1657,25 +1461,12 @@
             saveDocumentAs();
         }
 
-<<<<<<< HEAD
         void MapFrame::OnFileExportObj() {
             exportDocumentAsObj();
         }
 
         void MapFrame::OnFileLoadPointFile() {
             QString defaultDir;
-=======
-        void MapFrame::OnFileExportObj(wxCommandEvent& event) {
-            if (IsBeingDeleted()) return;
-
-            exportDocumentAsObj();
-        }
-
-        void MapFrame::OnFileLoadPointFile(wxCommandEvent& event) {
-            if (IsBeingDeleted()) return;
-
-            wxString defaultDir;
->>>>>>> 25625af4
             if (!m_document->path().isEmpty())
                 defaultDir = QString::fromStdString(m_document->path().deleteLastComponent().asString());
 
@@ -1695,32 +1486,17 @@
             if (canUnloadPointFile())
                 m_document->unloadPointFile();
         }
-<<<<<<< HEAD
-        
+
         void MapFrame::OnFileLoadPortalFile() {
             QString defaultDir;
-=======
-
-        void MapFrame::OnFileLoadPortalFile(wxCommandEvent& event) {
-            if (IsBeingDeleted()) return;
-
-            wxString defaultDir;
->>>>>>> 25625af4
             if (!m_document->path().isEmpty()) {
                 defaultDir = QString::fromStdString(m_document->path().deleteLastComponent().asString());
             }
-<<<<<<< HEAD
 
             const QString fileName = QFileDialog::getOpenFileName(this, "Load Portal File", defaultDir, "Portal files (*.prt);;Any files (*.*)");
 
             if (!fileName.isEmpty()) {
                 m_document->loadPortalFile(IO::Path(fileName.toStdString()));
-=======
-            wxFileDialog browseDialog(this, "Load Portal File", defaultDir, wxEmptyString, "Portal files (*.prt)|*.prt|Any files (*.*)|*.*", wxFD_OPEN | wxFD_FILE_MUST_EXIST);
-
-            if (browseDialog.ShowModal() == wxID_OK) {
-                m_document->loadPortalFile(IO::Path(browseDialog.GetPath().ToStdString()));
->>>>>>> 25625af4
             }
         }
 
@@ -1730,13 +1506,7 @@
             }
         }
 
-<<<<<<< HEAD
         void MapFrame::OnFileUnloadPortalFile() {
-=======
-        void MapFrame::OnFileUnloadPortalFile(wxCommandEvent& event) {
-            if (IsBeingDeleted()) return;
-
->>>>>>> 25625af4
             if (canUnloadPortalFile()) {
                 m_document->unloadPortalFile();
             }
@@ -1876,13 +1646,7 @@
             }
         }
 
-<<<<<<< HEAD
         void MapFrame::OnEditSelectTall() {
-=======
-        void MapFrame::OnEditSelectTall(wxCommandEvent& event) {
-            if (IsBeingDeleted()) return;
-
->>>>>>> 25625af4
             if (canSelectTall()) { // on gtk, menu shortcuts remain enabled even if the menu item is disabled
                 m_mapView->selectTall();
             }
@@ -1969,41 +1733,20 @@
                 m_mapView->toggleShearObjectsTool();
             }
         }
-<<<<<<< HEAD
-        
+
         void MapFrame::OnEditToggleVertexTool() {
-=======
-
-        void MapFrame::OnEditToggleVertexTool(wxCommandEvent& event) {
-            if (IsBeingDeleted()) return;
-
->>>>>>> 25625af4
             if (m_mapView->canToggleVertexTools()) { // on gtk, menu shortcuts remain enabled even if the menu item is disabled
                 m_mapView->toggleVertexTool();
             }
         }
-<<<<<<< HEAD
-        
+
         void MapFrame::OnEditToggleEdgeTool() {
-=======
-
-        void MapFrame::OnEditToggleEdgeTool(wxCommandEvent& event) {
-            if (IsBeingDeleted()) return;
-
->>>>>>> 25625af4
             if (m_mapView->canToggleVertexTools()) { // on gtk, menu shortcuts remain enabled even if the menu item is disabled
                 m_mapView->toggleEdgeTool();
             }
         }
-<<<<<<< HEAD
-        
+
         void MapFrame::OnEditToggleFaceTool() {
-=======
-
-        void MapFrame::OnEditToggleFaceTool(wxCommandEvent& event) {
-            if (IsBeingDeleted()) return;
-
->>>>>>> 25625af4
             if (m_mapView->canToggleVertexTools()) { // on gtk, menu shortcuts remain enabled even if the menu item is disabled
                 m_mapView->toggleFaceTool();
             }
@@ -2023,37 +1766,19 @@
             }
         }
 
-<<<<<<< HEAD
         void MapFrame::OnEditCsgSubtract() {
-=======
-        void MapFrame::OnEditCsgSubtract(wxCommandEvent& event) {
-            if (IsBeingDeleted()) return;
-
->>>>>>> 25625af4
             if (canDoCsgSubtract()) { // on gtk, menu shortcuts remain enabled even if the menu item is disabled
                 m_document->csgSubtract();
             }
         }
 
-<<<<<<< HEAD
         void MapFrame::OnEditCsgIntersect() {
-=======
-        void MapFrame::OnEditCsgIntersect(wxCommandEvent& event) {
-            if (IsBeingDeleted()) return;
-
->>>>>>> 25625af4
             if (canDoCsgIntersect()) { // on gtk, menu shortcuts remain enabled even if the menu item is disabled
                 m_document->csgIntersect();
             }
         }
 
-<<<<<<< HEAD
         void MapFrame::OnEditCsgHollow() {
-=======
-        void MapFrame::OnEditCsgHollow(wxCommandEvent& event) {
-            if (IsBeingDeleted()) return;
-
->>>>>>> 25625af4
             if (canDoCsgHollow()) { // on gtk, menu shortcuts remain enabled even if the menu item is disabled
                 m_document->csgHollow();
             }
@@ -2062,19 +1787,6 @@
         void MapFrame::OnEditToggleTextureLock() {
             PreferenceManager::instance().set(Preferences::TextureLock, !pref(Preferences::TextureLock));
             PreferenceManager::instance().saveChanges();
-<<<<<<< HEAD
-=======
-
-            GetToolBar()->SetToolNormalBitmap(CommandIds::Menu::EditToggleTextureLock, textureLockBitmap());
-        }
-
-        wxBitmap MapFrame::textureLockBitmap() {
-            if (pref(Preferences::TextureLock)) {
-                return IO::loadImageResource("TextureLockOn.png");
-            } else {
-                return IO::loadImageResource("TextureLockOff.png");
-            }
->>>>>>> 25625af4
         }
 
         void MapFrame::OnEditToggleUVLock() {
@@ -2082,26 +1794,13 @@
             PreferenceManager::instance().saveChanges();
         }
 
-<<<<<<< HEAD
         void MapFrame::OnEditSnapVerticesToInteger() {
-=======
-        void MapFrame::OnEditSnapVerticesToInteger(wxCommandEvent& event) {
-            if (IsBeingDeleted()) return;
-
->>>>>>> 25625af4
             if (canSnapVertices()) { // on gtk, menu shortcuts remain enabled even if the menu item is disabled
                 m_document->snapVertices(1u);
             }
         }
-<<<<<<< HEAD
-        
+
         void MapFrame::OnEditSnapVerticesToGrid() {
-=======
-
-        void MapFrame::OnEditSnapVerticesToGrid(wxCommandEvent& event) {
-            if (IsBeingDeleted()) return;
-
->>>>>>> 25625af4
             if (canSnapVertices()) { // on gtk, menu shortcuts remain enabled even if the menu item is disabled
                 m_document->snapVertices(m_document->grid().actualSize());
             }
@@ -2158,41 +1857,20 @@
                 m_mapView->moveCameraToPosition(position, true);
             }
         }
-<<<<<<< HEAD
-        
+
         void MapFrame::OnViewHideSelectedObjects() {
-=======
-
-        void MapFrame::OnViewHideSelectedObjects(wxCommandEvent& event) {
-            if (IsBeingDeleted()) return;
-
->>>>>>> 25625af4
             if (canHide()) { // on gtk, menu shortcuts remain enabled even if the menu item is disabled
                 m_document->hideSelection();
             }
         }
-<<<<<<< HEAD
-        
+
         void MapFrame::OnViewIsolateSelectedObjects() {
-=======
-
-        void MapFrame::OnViewIsolateSelectedObjects(wxCommandEvent& event) {
-            if (IsBeingDeleted()) return;
-
->>>>>>> 25625af4
             if (canIsolate()) { // on gtk, menu shortcuts remain enabled even if the menu item is disabled
                 m_document->isolate(m_document->selectedNodes().nodes());
             }
         }
-<<<<<<< HEAD
-        
+
         void MapFrame::OnViewShowHiddenObjects() {
-=======
-
-        void MapFrame::OnViewShowHiddenObjects(wxCommandEvent& event) {
-            if (IsBeingDeleted()) return;
-
->>>>>>> 25625af4
             m_document->showAll();
         }
 
@@ -2213,18 +1891,7 @@
             m_inspector->switchToPage(page);
         }
 
-<<<<<<< HEAD
         void MapFrame::OnViewToggleMaximizeCurrentView() {
-=======
-        void MapFrame::ensureInspectorVisible() {
-            if (m_hSplitter->isMaximized(m_vSplitter))
-                m_hSplitter->restore();
-        }
-
-        void MapFrame::OnViewToggleMaximizeCurrentView(wxCommandEvent& event) {
-            if (IsBeingDeleted()) return;
-
->>>>>>> 25625af4
             m_mapView->toggleMaximizeCurrentView();
         }
 
@@ -2236,7 +1903,6 @@
             m_inspector->setHidden(!m_inspector->isHidden());
         }
 
-<<<<<<< HEAD
         void MapFrame::OnRunCompile() {
             // FIXME:
 //            if (m_compilationDialog == nullptr) {
@@ -2245,17 +1911,6 @@
 //            } else {
 //                m_compilationDialog->Raise();
 //            }
-=======
-        void MapFrame::OnRunCompile(wxCommandEvent& event) {
-            if (IsBeingDeleted()) return;
-
-            if (m_compilationDialog == nullptr) {
-                m_compilationDialog = new CompilationDialog(this);
-                m_compilationDialog->Show();
-            } else {
-                m_compilationDialog->Raise();
-            }
->>>>>>> 25625af4
         }
 
         void MapFrame::compilationDialogWillClose() {
@@ -2263,13 +1918,12 @@
 //            m_compilationDialog = nullptr;
         }
 
-<<<<<<< HEAD
         void MapFrame::OnRunLaunch() {
             // FIXME:
 //            LaunchGameEngineDialog dialog(this, m_document);
 //            dialog.ShowModal();
         }
-        
+
         void MapFrame::OnDebugPrintVertices() {
             m_document->printVertices();
         }
@@ -2278,69 +1932,28 @@
             bool ok = false;
             const QString str = QInputDialog::getText(this, "Create Brush", "Enter a list of at least 4 points (x y z) (x y z) ...", QLineEdit::Normal, "", &ok);
             if (ok) {
-=======
-        void MapFrame::OnRunLaunch(wxCommandEvent& event) {
-            if (IsBeingDeleted()) return;
-
-            LaunchGameEngineDialog dialog(this, m_document);
-            dialog.ShowModal();
-        }
-
-        void MapFrame::OnDebugPrintVertices(wxCommandEvent& event) {
-            if (IsBeingDeleted()) return;
-
-            m_document->printVertices();
-        }
-
-        void MapFrame::OnDebugCreateBrush(wxCommandEvent& event) {
-            if (IsBeingDeleted()) return;
-
-            wxTextEntryDialog dialog(this, "Enter a list of at least 4 points (x y z) (x y z) ...", "Create Brush", "");
-            if (dialog.ShowModal() == wxID_OK) {
-                const wxString str = dialog.GetValue();
->>>>>>> 25625af4
                 std::vector<vm::vec3> positions;
                 vm::vec3::parseAll(str.toStdString(), std::back_inserter(positions));
                 m_document->createBrush(positions);
             }
         }
 
-<<<<<<< HEAD
         void MapFrame::OnDebugCreateCube() {
             bool ok = false;
             const QString str = QInputDialog::getText(this, "Create Cube", "Enter bounding box size", QLineEdit::Normal, "", &ok);
             if (ok) {
                 const double size = str.toDouble();
-=======
-        void MapFrame::OnDebugCreateCube(wxCommandEvent& event) {
-            if (IsBeingDeleted()) return;
-
-            wxTextEntryDialog dialog(this, "Enter bounding box size", "Create Cube", "");
-            if (dialog.ShowModal() == wxID_OK) {
-                const auto str = dialog.GetValue();
-                double size; str.ToDouble(&size);
->>>>>>> 25625af4
                 const vm::bbox3 bounds(size / 2.0);
                 const auto posArray = bounds.vertices();
                 const auto posList = std::vector<vm::vec3>(std::begin(posArray), std::end(posArray));
                 m_document->createBrush(posList);
             }
         }
-<<<<<<< HEAD
-        
+
         void MapFrame::OnDebugClipBrush() {
             bool ok = false;
             const QString str = QInputDialog::getText(this, "Clip Brush", "Enter face points ( x y z ) ( x y z ) ( x y z )", QLineEdit::Normal, "", &ok);
             if (ok) {
-=======
-
-        void MapFrame::OnDebugClipBrush(wxCommandEvent& event) {
-            if (IsBeingDeleted()) return;
-
-            wxTextEntryDialog dialog(this, "Enter face points ( x y z ) ( x y z ) ( x y z )", "Clip Brush", "");
-            if (dialog.ShowModal() == wxID_OK) {
-                const wxString str = dialog.GetValue();
->>>>>>> 25625af4
                 std::vector<vm::vec3> points;
                 vm::vec3::parseAll(str.toStdString(), std::back_inserter(points));
                 assert(points.size() == 3);
@@ -2348,19 +1961,8 @@
             }
         }
 
-<<<<<<< HEAD
         void MapFrame::OnDebugCopyJSShortcutMap() {
             QClipboard *clipboard = QApplication::clipboard();
-=======
-        void MapFrame::OnDebugCopyJSShortcutMap(wxCommandEvent& event) {
-            if (IsBeingDeleted()) return;
-
-            OpenClipboard openClipboard;
-            if (wxTheClipboard->IsOpened()) {
-                const String str = ActionManager::instance().getJSTable();
-                wxTheClipboard->SetData(new wxTextDataObject(str));
-            }
->>>>>>> 25625af4
 
             // FIXME: reimplement
 //            const String str = ActionManager::instance().getJSTable();
@@ -2385,16 +1987,9 @@
             throw e;
         }
 
-<<<<<<< HEAD
         void MapFrame::OnDebugCrash() {
             QStringList items;
             items << "Null pointer dereference" << "Unhandled exception";
-=======
-        void MapFrame::OnDebugCrash(wxCommandEvent& event) {
-            if (IsBeingDeleted()) return;
-
-            wxString crashTypes[2] = { "Null pointer dereference", "Unhandled exception" };
->>>>>>> 25625af4
 
             bool ok;
             const QString item = QInputDialog::getItem(this, "Crash", "Choose a crash type", items, 0, false, &ok);
@@ -2570,13 +2165,8 @@
             if (!m_mapView->isCurrent())
                 return false;
 
-<<<<<<< HEAD
             QClipboard *clipboard = QApplication::clipboard();
             return !clipboard->text().isEmpty();
-=======
-            OpenClipboard openClipboard;
-            return wxTheClipboard->IsOpened() && wxTheClipboard->IsSupported(wxDF_TEXT);
->>>>>>> 25625af4
         }
 
         bool MapFrame::canDelete() const {
@@ -2719,15 +2309,5 @@
             assert(size >= Grid::MinSize);
             return size;
         }
-<<<<<<< HEAD
-=======
-
-        int MapFrame::gridSizeForMenuId(const int menuId) {
-            const int size = menuId - CommandIds::Menu::ViewSetGridSize1;
-            assert(size <= Grid::MaxSize);
-            assert(size >= Grid::MinSize);
-            return size;
-        }
->>>>>>> 25625af4
     }
 }