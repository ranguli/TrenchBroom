--- conflicted
+++ resolved
@@ -32,15 +32,9 @@
             wxEvtHandler* m_evtHandler;
         public:
             KeyboardGridCellEditor();
-<<<<<<< HEAD
             KeyboardGridCellEditor(QWidget* parent, wxWindowID windowId, wxEvtHandler* evtHandler, int key, int modifier1, int modifier2, int modifier3);
-            
+
             void Create(QWidget* parent, wxWindowID windowId, wxEvtHandler* evtHandler) override;
-=======
-            KeyboardGridCellEditor(wxWindow* parent, wxWindowID windowId, wxEvtHandler* evtHandler, int key, int modifier1, int modifier2, int modifier3);
-
-            void Create(wxWindow* parent, wxWindowID windowId, wxEvtHandler* evtHandler) override;
->>>>>>> 25625af4
             wxGridCellEditor* Clone() const override;
 
             void BeginEdit(int row, int col, wxGrid* grid) override;
@@ -50,13 +44,8 @@
 
             void Reset() override;
             void Show(bool show, wxGridCellAttr* attr = nullptr) override;
-<<<<<<< HEAD
-            
+
             QString GetValue() const override;
-=======
-
-            wxString GetValue() const override;
->>>>>>> 25625af4
         };
     }
 }
